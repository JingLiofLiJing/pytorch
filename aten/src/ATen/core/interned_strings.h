--- conflicted
+++ resolved
@@ -285,13 +285,10 @@
   _(aten, swapaxes_)                 \
   _(aten, swapdims)                  \
   _(aten, swapdims_)                 \
-<<<<<<< HEAD
+  _(aten, movedim)                   \
+  _(aten, moveaxis)                  \
   _(aten, has_torch_function)        \
   _(aten, object_has_torch_function) \
-=======
-  _(aten, movedim)                   \
-  _(aten, moveaxis)                  \
->>>>>>> e429d050
   FORALL_ATEN_BASE_SYMBOLS(_)        \
   _(onnx, Add)                       \
   _(onnx, Concat)                    \
