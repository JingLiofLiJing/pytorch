--- conflicted
+++ resolved
@@ -33,180 +33,13 @@
 
 Tensor & log_sigmoid_out(Tensor & output, const Tensor & self) {
   Tensor buffer = at::empty({0}, self.options());
-  return std::get<0>(legacy::cpu::_thnn_log_sigmoid_forward_out(output, buffer, self));
+  return std::get<0>(at::log_sigmoid_forward_out(output, buffer, self));
 }
 
 Tensor log_sigmoid(const Tensor & self) {
   return std::get<0>(at::log_sigmoid_forward(self));
 }
 
-<<<<<<< HEAD
-=======
-std::tuple<Tensor &,Tensor &> log_sigmoid_forward_out(Tensor & output, Tensor & buffer, const Tensor & self) {
-  return at::legacy::th::_thnn_log_sigmoid_forward_out(output, buffer, self);
-}
-
-std::tuple<Tensor,Tensor> log_sigmoid_forward(const Tensor & self) {
-  return at::legacy::th::_thnn_log_sigmoid_forward(self);
-}
-
-Tensor & log_sigmoid_backward_out(Tensor & grad_input, const Tensor & grad_output, const Tensor & self, const Tensor & buffer) {
-  return at::legacy::th::_thnn_log_sigmoid_backward_out(grad_input, grad_output, self, buffer);
-}
-
-Tensor log_sigmoid_backward(const Tensor & grad_output, const Tensor & self, const Tensor & buffer) {
-  return at::legacy::th::_thnn_log_sigmoid_backward(grad_output, self, buffer);
-}
-
-Tensor & rrelu_with_noise_out(Tensor & output, const Tensor & self, const Tensor & noise, Scalar lower, Scalar upper, bool training, Generator * generator) {
-  return at::legacy::th::_thnn_rrelu_with_noise_forward_out(output, self, noise, lower, upper, training, generator);
-}
-
-Tensor rrelu_with_noise(const Tensor & self, const Tensor & noise, Scalar lower, Scalar upper, bool training, Generator * generator) {
-  return at::legacy::th::_thnn_rrelu_with_noise_forward(self, noise, lower, upper, training, generator);
-}
-
-Tensor & rrelu_with_noise_backward_out(Tensor & grad_input, const Tensor & grad_output, const Tensor & self, const Tensor & noise, Scalar lower, Scalar upper, bool training) {
-  return at::legacy::th::_thnn_rrelu_with_noise_backward_out(grad_input, grad_output, self, noise, lower, upper, training);
-}
-
-Tensor rrelu_with_noise_backward(const Tensor & grad_output, const Tensor & self, const Tensor & noise, Scalar lower, Scalar upper, bool training) {
-  return at::legacy::th::_thnn_rrelu_with_noise_backward(grad_output, self, noise, lower, upper, training);
-}
-
-Tensor & rrelu_with_noise_(Tensor & self, const Tensor & noise, Scalar lower, Scalar upper, bool training, Generator * generator) {
-  return at::legacy::th::_thnn_rrelu_with_noise_forward_(self, noise, lower, upper, training, generator);
-}
-
-Tensor & softplus_out(Tensor & output, const Tensor & self, Scalar beta, Scalar threshold) {
-  return at::legacy::th::_thnn_softplus_forward_out(output, self, beta, threshold);
-}
-
-Tensor softplus(const Tensor & self, Scalar beta, Scalar threshold) {
-  return at::legacy::th::_thnn_softplus_forward(self, beta, threshold);
-}
-
-Tensor & softplus_backward_out(Tensor & grad_input, const Tensor & grad_output, const Tensor & self, Scalar beta, Scalar threshold, const Tensor & output) {
-  return at::legacy::th::_thnn_softplus_backward_out(grad_input, grad_output, self, beta, threshold, output);
-}
-
-Tensor softplus_backward(const Tensor & grad_output, const Tensor & self, Scalar beta, Scalar threshold, const Tensor & output) {
-  return at::legacy::th::_thnn_softplus_backward(grad_output, self, beta, threshold, output);
-}
-
-Tensor & softshrink_out(Tensor & output, const Tensor & self, Scalar lambd) {
-  return at::legacy::th::_thnn_softshrink_forward_out(output, self, lambd);
-}
-
-Tensor softshrink(const Tensor & self, Scalar lambd) {
-  return at::legacy::th::_thnn_softshrink_forward(self, lambd);
-}
-
-Tensor & softshrink_backward_out(Tensor & grad_input, const Tensor & grad_output, const Tensor & self, Scalar lambd) {
-  return at::legacy::th::_thnn_softshrink_backward_out(grad_input, grad_output, self, lambd);
-}
-
-Tensor softshrink_backward(const Tensor & grad_output, const Tensor & self, Scalar lambd) {
-  return at::legacy::th::_thnn_softshrink_backward(grad_output, self, lambd);
-}
-
-Tensor & avg_pool2d_out(Tensor & output, const Tensor & self, IntArrayRef kernel_size, IntArrayRef stride, IntArrayRef padding, bool ceil_mode, bool count_include_pad) {
-  return at::legacy::th::_thnn_avg_pool2d_forward_out(output, self, kernel_size, stride, padding, ceil_mode, count_include_pad);
-}
-
-Tensor avg_pool2d(const Tensor & self, IntArrayRef kernel_size, IntArrayRef stride, IntArrayRef padding, bool ceil_mode, bool count_include_pad) {
-  return at::legacy::th::_thnn_avg_pool2d_forward(self, kernel_size, stride, padding, ceil_mode, count_include_pad);
-}
-
-Tensor & avg_pool2d_backward_out(Tensor & grad_input, const Tensor & grad_output, const Tensor & self, IntArrayRef kernel_size, IntArrayRef stride, IntArrayRef padding, bool ceil_mode, bool count_include_pad) {
-  return at::legacy::th::_thnn_avg_pool2d_backward_out(grad_input, grad_output, self, kernel_size, stride, padding, ceil_mode, count_include_pad);
-}
-
-Tensor avg_pool2d_backward(const Tensor & grad_output, const Tensor & self, IntArrayRef kernel_size, IntArrayRef stride, IntArrayRef padding, bool ceil_mode, bool count_include_pad) {
-  return at::legacy::th::_thnn_avg_pool2d_backward(grad_output, self, kernel_size, stride, padding, ceil_mode, count_include_pad);
-}
-
-Tensor & avg_pool3d_out(Tensor & output, const Tensor & self, IntArrayRef kernel_size, IntArrayRef stride, IntArrayRef padding, bool ceil_mode, bool count_include_pad) {
-  return at::legacy::th::_thnn_avg_pool3d_forward_out(output, self, kernel_size, stride, padding, ceil_mode, count_include_pad);
-}
-
-Tensor avg_pool3d(const Tensor & self, IntArrayRef kernel_size, IntArrayRef stride, IntArrayRef padding, bool ceil_mode, bool count_include_pad) {
-  return at::legacy::th::_thnn_avg_pool3d_forward(self, kernel_size, stride, padding, ceil_mode, count_include_pad);
-}
-
-Tensor & avg_pool3d_backward_out(Tensor & grad_input, const Tensor & grad_output, const Tensor & self, IntArrayRef kernel_size, IntArrayRef stride, IntArrayRef padding, bool ceil_mode, bool count_include_pad) {
-  return at::legacy::th::_thnn_avg_pool3d_backward_out(grad_input, grad_output, self, kernel_size, stride, padding, ceil_mode, count_include_pad);
-}
-
-Tensor avg_pool3d_backward(const Tensor & grad_output, const Tensor & self, IntArrayRef kernel_size, IntArrayRef stride, IntArrayRef padding, bool ceil_mode, bool count_include_pad) {
-  return at::legacy::th::_thnn_avg_pool3d_backward(grad_output, self, kernel_size, stride, padding, ceil_mode, count_include_pad);
-}
-
-std::tuple<Tensor &,Tensor &> max_pool3d_with_indices_out(Tensor & output, Tensor & indices, const Tensor & self, IntArrayRef kernel_size, IntArrayRef stride, IntArrayRef padding, IntArrayRef dilation, bool ceil_mode) {
-  return at::legacy::th::_thnn_max_pool3d_with_indices_forward_out(output, indices, self, kernel_size, stride, padding, dilation, ceil_mode);
-}
-
-std::tuple<Tensor,Tensor> max_pool3d_with_indices(const Tensor & self, IntArrayRef kernel_size, IntArrayRef stride, IntArrayRef padding, IntArrayRef dilation, bool ceil_mode) {
-  return at::legacy::th::_thnn_max_pool3d_with_indices_forward(self, kernel_size, stride, padding, dilation, ceil_mode);
-}
-
-Tensor & max_pool3d_with_indices_backward_out(Tensor & grad_input, const Tensor & grad_output, const Tensor & self, IntArrayRef kernel_size, IntArrayRef stride, IntArrayRef padding, IntArrayRef dilation, bool ceil_mode, const Tensor & indices) {
-  return at::legacy::th::_thnn_max_pool3d_with_indices_backward_out(grad_input, grad_output, self, kernel_size, stride, padding, dilation, ceil_mode, indices);
-}
-
-Tensor max_pool3d_with_indices_backward(const Tensor & grad_output, const Tensor & self, IntArrayRef kernel_size, IntArrayRef stride, IntArrayRef padding, IntArrayRef dilation, bool ceil_mode, const Tensor & indices) {
-  return at::legacy::th::_thnn_max_pool3d_with_indices_backward(grad_output, self, kernel_size, stride, padding, dilation, ceil_mode, indices);
-}
-
-Tensor & max_unpool2d_out(Tensor & output, const Tensor & self, const Tensor & indices, IntArrayRef output_size) {
-  return at::legacy::th::_thnn_max_unpool2d_forward_out(output, self, indices, output_size);
-}
-
-Tensor max_unpool2d(const Tensor & self, const Tensor & indices, IntArrayRef output_size) {
-  return at::legacy::th::_thnn_max_unpool2d_forward(self, indices, output_size);
-}
-
-Tensor & max_unpool2d_backward_out(Tensor & grad_input, const Tensor & grad_output, const Tensor & self, const Tensor & indices, IntArrayRef output_size) {
-  return at::legacy::th::_thnn_max_unpool2d_backward_out(grad_input, grad_output, self, indices, output_size);
-}
-
-Tensor max_unpool2d_backward(const Tensor & grad_output, const Tensor & self, const Tensor & indices, IntArrayRef output_size) {
-  return at::legacy::th::_thnn_max_unpool2d_backward(grad_output, self, indices, output_size);
-}
-
-Tensor & max_unpool3d_out(Tensor & output, const Tensor & self, const Tensor & indices, IntArrayRef output_size, IntArrayRef stride, IntArrayRef padding) {
-  return at::legacy::th::_thnn_max_unpool3d_forward_out(output, self, indices, output_size, stride, padding);
-}
-
-Tensor max_unpool3d(const Tensor & self, const Tensor & indices, IntArrayRef output_size, IntArrayRef stride, IntArrayRef padding) {
-  return at::legacy::th::_thnn_max_unpool3d_forward(self, indices, output_size, stride, padding);
-}
-
-Tensor & max_unpool3d_backward_out(Tensor & grad_input, const Tensor & grad_output, const Tensor & self, const Tensor & indices, IntArrayRef output_size, IntArrayRef stride, IntArrayRef padding) {
-  return at::legacy::th::_thnn_max_unpool3d_backward_out(grad_input, grad_output, self, indices, output_size, stride, padding);
-}
-
-Tensor max_unpool3d_backward(const Tensor & grad_output, const Tensor & self, const Tensor & indices, IntArrayRef output_size, IntArrayRef stride, IntArrayRef padding) {
-  return at::legacy::th::_thnn_max_unpool3d_backward(grad_output, self, indices, output_size, stride, padding);
-}
-
-Tensor & sigmoid_backward_out(Tensor & grad_input, const Tensor & grad_output, const Tensor & output) {
-  return at::legacy::th::_thnn_sigmoid_backward_out(grad_input, grad_output, output);
-}
-
-Tensor sigmoid_backward(const Tensor & grad_output, const Tensor & output) {
-  return at::legacy::th::_thnn_sigmoid_backward(grad_output, output);
-}
-
-Tensor & tanh_backward_out(Tensor & grad_input, const Tensor & grad_output, const Tensor & output) {
-  return at::legacy::th::_thnn_tanh_backward_out(grad_input, grad_output, output);
-}
-
-Tensor tanh_backward(const Tensor & grad_output, const Tensor & output) {
-  return at::legacy::th::_thnn_tanh_backward(grad_output, output);
-}
-
->>>>>>> 981b32ac
 Tensor & thnn_conv_transpose2d_out(Tensor & output, const Tensor & self, const Tensor & weight, IntArrayRef kernel_size, const Tensor & bias, IntArrayRef stride, IntArrayRef padding, IntArrayRef output_padding, IntArrayRef dilation) {
   Tensor columns = at::empty({0}, self.options());
   Tensor ones = at::empty({0}, self.options());
