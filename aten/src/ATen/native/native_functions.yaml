--- conflicted
+++ resolved
@@ -120,12 +120,7 @@
 
 - func: _use_cudnn_rnn_flatten_weight() -> bool
 
-<<<<<<< HEAD
-- func: _cudnn_rnn_flatten_weight(Tensor[] weight_arr, int weight_stride0, int input_size, int mode, int hidden_size, int num_layers, bool batch_first, bool bidirectional) -> Tensor
-=======
 - func: _cudnn_rnn_flatten_weight(Tensor[] weight_arr, int weight_stride0, int input_size, int mode, int hidden_size, int proj_size, int num_layers, bool batch_first, bool bidirectional) -> Tensor
-  use_c10_dispatcher: full
->>>>>>> 3f21fde5
   dispatch:
     CUDA: _cudnn_rnn_flatten_weight
 
@@ -4316,12 +4311,7 @@
     SparseCPU: sparse_mask_cpu
     SparseCUDA: sparse_mask_cuda
 
-<<<<<<< HEAD
-- func: to_dense(Tensor self) -> Tensor
-=======
 - func: to_dense(Tensor self, ScalarType? dtype=None) -> Tensor
-  use_c10_dispatcher: full
->>>>>>> 3f21fde5
   variants: method
   dispatch:
     SparseCPU, SparseCUDA: sparse_to_dense
@@ -4440,12 +4430,7 @@
   dispatch:
     CPU, CUDA: dense_to_sparse
 
-<<<<<<< HEAD
-- func: to_mkldnn(Tensor self) -> Tensor
-=======
 - func: to_mkldnn(Tensor self, ScalarType? dtype=None) -> Tensor
-  use_c10_dispatcher: full
->>>>>>> 3f21fde5
   variants: method
   dispatch:
     CPU: dense_to_mkldnn
