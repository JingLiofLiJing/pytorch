#include <ATen/native/vulkan/ops/Convolution.h>
#include <ATen/native/vulkan/api/Utils.h>
#include <ATen/native/ConvUtils.h>
#include <ATen/native/utils/ParamUtils.h>
#include <ATen/native/vulkan/ops/Persistent.h>

namespace at {
namespace native {
namespace vulkan {
namespace ops {
namespace {

using namespace api::utils;

inline bool is_depthwise(
    const IntArrayRef filter,
    const int64_t groups) {
  return (filter[Layout::Filter::output] == groups) &&
         // Only K == 1 supported.
         (filter[Layout::Filter::input] == 1);
}

inline bool is_pointwise(const IntArrayRef filter) {
  return (1 == filter[Layout::Filter::height]) &&
         (1 == filter[Layout::Filter::width]);
}

vTensor pack_weights_dw(
    api::Resource::Pool& pool,
    const Tensor& weight_arg,
    const int64_t groups) {
  if (weight_arg.is_vulkan()) {
    return convert(weight_arg);
  }

  /* Source */

  const Tensor weight = weight_arg.contiguous();
  const IntArrayRef src_filter = weight.sizes();
  const float* const src_weight_ptr = weight.data_ptr<float>();

  const int64_t src_kw_sz = src_filter[Layout::Filter::width];
  const int64_t src_kh_sz = src_filter[Layout::Filter::height];
  const int64_t num_stacks = div_up(src_filter[Layout::Filter::output], INT64_C(4));
  vTensor v_weight{
      api::context(),
      &pool,
      {
          4,
          num_stacks,
          src_kw_sz * src_kh_sz,
      },
      weight.options(),
  };

  using Future = vTensor::Future<float, vTensor::Access::Write>;
  Future v_weight_future = v_weight.host<float, vTensor::Access::Write>();
  Future::Payload v_weight_payload = v_weight_future.wait();

  /* Source */
  const int64_t src_kernel_sz = src_kw_sz * src_kh_sz;
  const int64_t src_block_sz =
      src_kernel_sz * src_filter[Layout::Filter::input];

  /* Destination */
  const int64_t dst_kw_sz = src_kw_sz * src_kh_sz;
  const int64_t dst_kh_sz = num_stacks;
  const int64_t dst_kernel_sz = dst_kw_sz * dst_kh_sz;

  float* const dst_weight_ptr = v_weight_payload.get();
  memset(dst_weight_ptr, 0, v_weight.nbytes());

  for (int64_t src_oc = 0; src_oc < src_filter[Layout::Filter::output]; ++src_oc) {
    /* Source */
    const float* const src_weight_oc_ptr = src_weight_ptr + src_oc * src_block_sz;

    /* Destination */
    const int64_t dst_oh = src_oc / 4;
    const int64_t dst_c = src_oc % 4;

    float* const dst_weight_c_ptr = dst_weight_ptr + dst_c * dst_kernel_sz;

    for (int64_t src_ih = 0; src_ih < src_filter[Layout::Filter::height]; ++src_ih) {
      memcpy(
          dst_weight_c_ptr + dst_oh * dst_kw_sz + src_ih * src_kw_sz,
          src_weight_oc_ptr + src_ih * src_kw_sz,
          sizeof(float) * src_kw_sz);
    }
  }

  return v_weight;
}

vTensor pack_weights_old(
    api::Resource::Pool& pool,
    const Tensor& weight_arg,
    const int64_t groups) {
  if (weight_arg.is_vulkan()) {
    return convert(weight_arg);
  }

  const Tensor weight = weight_arg.contiguous();
  const IntArrayRef src_filter = weight.sizes();
  const float* const src_weight_ptr = weight.data_ptr<float>();

  const uint32_t OC = src_filter[Layout::Filter::output];
  const uint32_t OC_4 = at::native::vulkan::api::utils::div_up(OC, 4u);
  const uint32_t C = src_filter[Layout::Filter::input];
  const uint32_t C_4 = at::native::vulkan::api::utils::div_up(C, 4u);
  const uint32_t KH = src_filter[Layout::Filter::height];
  const uint32_t KW = src_filter[Layout::Filter::width];

  vTensor v_weight{
    api::context(),
    &pool,
    {
      1,
      4 * KH * KW,
      OC_4,
      4 * C_4
    },
    weight.options(),
  };

  using Future = vTensor::Future<float, vTensor::Access::Write>;
  Future v_weight_future = v_weight.host<float, vTensor::Access::Write>();
  Future::Payload v_weight_payload = v_weight_future.wait();

  float* const dst_weight_ptr = v_weight_payload.get();
  memset(dst_weight_ptr, 0, v_weight.nbytes());

  const float* src = src_weight_ptr;
  float* const dst = dst_weight_ptr;

  {
    uint32_t ridx = 0;
    const uint32_t oc_4SizeNumel = KW * KH * C_4 * 16;
    for (uint32_t oc = 0; oc < OC; ++oc) {
      int oc_4 = oc / 4;
      int oc_4_i = oc % 4;
      float* dst_oc = dst + oc_4 * oc_4SizeNumel;
      for (uint32_t ic = 0; ic < C; ++ic) {
        int ic_4 = ic / 4;
        int ic_4_i = ic % 4;
        float* dst_ic = dst_oc + ic_4 * KW * KH * 16;
        for (uint32_t ky = 0; ky < KH; ++ky) {
          float* dst_ky = dst_ic + ky * KW * 16;
          for (uint32_t kx = 0; kx < KW; ++kx) {
            float* dst_kx = dst_ky + kx * 16;
            dst_kx[4 * ic_4_i + oc_4_i] = src[ridx++];
          }
        }
      }
    }

<<<<<<< HEAD
      // shader KO4C4HW_to_image
      struct Image3D {
        float* data_;
        uint32_t dim0_, dim1_, dim2_;

        Image3D(uint32_t dim0, uint32_t dim1, uint32_t dim2) {
          dim0_ = dim0;
          dim1_ = dim1;
          dim2_ = dim2;
          data_ = new float[dim0 * dim1 * dim2 * 4];  // memory leak
          memset(data_, 0.f, dim0 * dim1 * dim2 * 4 * sizeof(float));
        }
=======
    // shader KO4C4HW_to_image
    struct Image3D {
      float* data_;
      uint32_t dim0_, dim1_, dim2_;

      Image3D(uint32_t dim0, uint32_t dim1, uint32_t dim2) {
        dim0_ = dim0;
        dim1_ = dim1;
        dim2_ = dim2;
        data_ = new float[dim0 * dim1 * dim2 * 4];
        memset(data_, 0.f, dim0 * dim1 * dim2 * 4 * sizeof(float));
      }
>>>>>>> 8f629cee

      inline uint32_t idx(uint32_t i0, uint32_t i1, uint32_t i2, uint32_t i3) {
        return i3 + i2 * 4 + i1 * 4 * dim2_ + i0 * 4 * dim2_ * dim1_;
      }

      void set(uint32_t i0, uint32_t i1, uint32_t i2, uint32_t i3, float value) {
        data_[idx(i0, i1, i2, i3)] = value;
      }

      float get(uint32_t i0, uint32_t i1, uint32_t i2, uint32_t i3) {
        return data_[idx(i0, i1, i2, i3)];
      }
    } image{4 * C_4, OC_4, KH * KW};

    for (uint32_t sx = 0; sx < C_4; ++sx) {
      for (uint32_t sy = 0; sy < OC_4; ++sy) {
        for (uint32_t sz = 0; sz < (KH * KW); ++sz) {
          for (uint32_t vi = 0; vi < 4; ++vi) {
            int bufferVIdx = 4 * sx * KH * KW + 4 * sy * C_4 * KH * KW + 4 * sz;
            image.set(4 * sx + 0, sy, sz, vi, dst[4 * (bufferVIdx + 0) + vi]);
            image.set(4 * sx + 1, sy, sz, vi, dst[4 * (bufferVIdx + 1) + vi]);
            image.set(4 * sx + 2, sy, sz, vi, dst[4 * (bufferVIdx + 2) + vi]);
            image.set(4 * sx + 3, sy, sz, vi, dst[4 * (bufferVIdx + 3) + vi]);
          }
        }
      }
    }

    // inverse function of nchw_to_image
    const uint32_t W = 4 * C_4;
    const uint32_t H = OC_4;
    const uint32_t D = KH * KW;
    for (uint32_t sx = 0; sx < W; ++sx) {
      for (uint32_t sy = 0; sy < H; ++sy) {
        for (uint32_t sz = 0; sz < D; ++sz) {
          for (uint32_t szvi = 0; szvi < 4; ++szvi) {
            dst_weight_ptr[W * sy + sx + (4 * sz + szvi) * W * H] = image.get(sx, sy, sz, szvi);
          }
        }
      }
    }
  }

  return v_weight;
}

vTensor pack_weights_2d(
    api::Resource::Pool& pool,
    const Tensor& weight_arg,
    const int64_t groups) {
  if (weight_arg.is_vulkan()) {
    return convert(weight_arg);
  }

  const Tensor weight = weight_arg.contiguous();
  const IntArrayRef src_filter = weight.sizes();
  const float* const src_weight_ptr = weight.data_ptr<float>();

  const int64_t src_kw_sz = src_filter[Layout::Filter::width];
  const int64_t src_kh_sz = src_filter[Layout::Filter::height];
  const int64_t num_stacks = div_up(src_filter[Layout::Filter::output], INT64_C(4));
  const int64_t stack_depth = api::utils::align_up(src_filter[Layout::Filter::input], INT64_C(4));
  vTensor v_weight{
      api::context(),
      &pool,
      {
          4,
          src_kh_sz * num_stacks,
          src_kw_sz * stack_depth,
      },
      weight.options(),
  };

  using Future = vTensor::Future<float, vTensor::Access::Write>;
  Future v_weight_future = v_weight.host<float, vTensor::Access::Write>();
  Future::Payload v_weight_payload = v_weight_future.wait();

  /* Source */
  const int64_t src_kernel_sz = src_kw_sz * src_kh_sz;
  const int64_t src_block_sz =
      src_kernel_sz * src_filter[Layout::Filter::input];

  /* Destination */
  const int64_t dst_kw_sz = src_kw_sz * stack_depth;
  const int64_t dst_kh_sz = src_kh_sz * num_stacks;
  const int64_t dst_kernel_sz = dst_kw_sz * dst_kh_sz;

  float* const dst_weight_ptr = v_weight_payload.get();
  memset(dst_weight_ptr, 0, v_weight.nbytes());

  for (int64_t src_oc = 0; src_oc < src_filter[Layout::Filter::output]; ++src_oc) {
    /* Source */
    const float* const src_weight_oc_ptr = src_weight_ptr + src_oc * src_block_sz;

    /* Destination */
    const int64_t dst_oh = src_oc / 4;
    const int64_t dst_c = src_oc % 4;

    float* const dst_weight_c_ptr = dst_weight_ptr + dst_c * dst_kernel_sz;

    for (int64_t src_ic = 0; src_ic < src_filter[Layout::Filter::input]; ++src_ic) {
      const int64_t dst_ic4 = src_ic/4;
      for (int64_t src_ih = 0; src_ih < src_kh_sz; ++src_ih) {
        for (int64_t src_iw = 0; src_iw < src_kw_sz; ++src_iw) {
          memcpy(
              dst_weight_c_ptr + (dst_oh * src_kh_sz + src_ih) * dst_kw_sz +
                dst_ic4 * src_kw_sz * 4 + src_iw * 4 + src_ic % 4,
              src_weight_oc_ptr + src_ic * src_kernel_sz + src_ih * src_kw_sz + src_iw,
              sizeof(float));
        }
      }
    }
  }

  return v_weight;
}

vTensor pack_weights(
    api::Resource::Pool& pool,
    const Tensor& weight_arg,
    const int64_t groups) {
  if (is_depthwise(weight_arg.sizes(), groups)) {
    return pack_weights_dw(pool, weight_arg, groups);
  }

  if (Experimentation::kUseConv2dOldApi) {
    return pack_weights_old(pool, weight_arg, groups);
  }
  return pack_weights_2d(pool, weight_arg, groups);
}

vTensor pack_biases(
    api::Resource::Pool& pool,
    const c10::optional<Tensor>& bias,
    const Tensor& weight) {
  if (bias && bias->is_vulkan()) {
    return convert(*bias);
  }

  vTensor v_bias{
    api::context(),
    &pool,
    {
      // 1D
      weight.size(Layout::Filter::output),
    },
    weight.options(),
  };

  {
      using Future = vTensor::Future<void, vTensor::Access::Write>;
      Future v_bias_future = v_bias.host<void, vTensor::Access::Write>();
      Future::Payload v_bias_payload = v_bias_future.wait();

      if (bias) {
        memcpy(
            v_bias_payload.get(),
            bias->contiguous().data_ptr<float>(),
            std::min(bias->nbytes(), v_bias.nbytes()));
      }
      else {
        memset(
            v_bias_payload.get(),
            // 2's complement integers and IEEE-754 floating point numbers both
            // have identical bit representations for 0, so can use memset which
            // only accepts uint8_t parameter.
            0,
            v_bias.nbytes());
      }
    }

  return v_bias;
}

std::array<int64_t, 4> pack_filter(
    const Tensor& weight,
    const IntArrayRef dilation) {
  const IntArrayRef filter = weight.sizes();

  const auto effective = [](const int64_t k, const int64_t d) {
    return k + (k - 1) * (d - 1);
  };

  return {
    align_up(filter[Layout::Filter::output], INT64_C(4)),
    align_up(filter[Layout::Filter::input], INT64_C(4)),
    effective(
        filter[Layout::Filter::height],
        dilation[Layout::Parameter::height]),
    effective(
        filter[Layout::Filter::width],
        dilation[Layout::Parameter::width]),
  };
}

std::array<int64_t, 2> pack_params(const std::vector<int64_t>& vector) {
  TORCH_INTERNAL_ASSERT(2u == vector.size(), "Invalid usage!");

  return {
    vector[0],
    vector[1],
  };
}

bool available(
    const Tensor& weight,
    const c10::optional<Tensor>& bias,
    const IntArrayRef stride,
    const IntArrayRef padding,
    const IntArrayRef dilation,
    const bool transposed,
    const IntArrayRef /* output_padding */,
    const int64_t groups,
    const c10::optional<Scalar> output_min,
    const c10::optional<Scalar> output_max) {
  return api::available() &&
         // Weight
         (4 == weight.ndimension()) &&
         (weight.size(Layout::Filter::height) > 0) &&
         (weight.size(Layout::Filter::width) > 0) &&
         ((c10::DeviceType::CPU == weight.device().type()) ||
          (c10::DeviceType::Vulkan == weight.device().type())) &&
         (kFloat == weight.scalar_type()) &&
         // Bias
         ((bias && bias->defined()) ? ((1 == bias->ndimension()) &&
                                       ((c10::DeviceType::CPU == bias->device().type()) ||
                                        (c10::DeviceType::Vulkan == bias->device().type())) &&
                                       (kFloat == bias->scalar_type()) &&
                                       (transposed ? false /* to be addded in the future */
                                                   : (weight.size(Layout::Filter::output) ==
                                                          bias->size(Layout::Filter::output))))
                                    : true) &&
         // Stride
         (stride[Layout::Parameter::height] > 0) &&
         (stride[Layout::Parameter::width] > 0) &&
         // Padding
         (padding[Layout::Parameter::height] >= 0) &&
         (padding[Layout::Parameter::width] >= 0) &&
         // Dilation
         (dilation[Layout::Parameter::height] > 0) &&
         (dilation[Layout::Parameter::width] > 0) &&
         // Groups
         (groups > 0) &&
         // Input
         (weight.size(Layout::Filter::input) > 0) &&
         // Output
         (weight.size(Layout::Filter::output) > 0) &&
         // Output - Groups
         ((weight.size(Layout::Filter::output) % groups) == 0) &&
         // Output Min / Max
         (!output_min || output_min->isFloatingPoint()) &&
         (!output_max || output_max->isFloatingPoint()) &&
         true;
}

bool usable(const Tensor& input) {
         // Input
  return (4 == input.ndimension()) &&
         (c10::DeviceType::Vulkan == input.device().type()) &&
         (kFloat == input.scalar_type()) &&
         (input.size(Layout::Activation4D::batch) >= 0) &&
         (input.size(Layout::Activation4D::channels) > 0) &&
         (input.size(Layout::Activation4D::height) > 0) &&
         (input.size(Layout::Activation4D::width) > 0) &&
         !input.requires_grad() &&
         true;
}

void conv2d_depthwise(
    api::Context* const context,
    api::Command::Buffer& command_buffer,
    vTensor& v_output,
    const vTensor& v_input,
    const vTensor& v_weight,
    const vTensor& v_bias,
    const IntArrayRef filter,
    const IntArrayRef src_filter,
    const IntArrayRef stride,
    const IntArrayRef padding,
    const IntArrayRef dilation,
    const float output_min,
    const float output_max) {
<<<<<<< HEAD
  if C10_LIKELY(v_output.has_image() && v_input.has_image() && v_weight.has_image()) {
    const struct Block final {
      ivec2 kernel;
      ivec2 stride;
      ivec2 padding;
      ivec2 dilate;
      vec2 clamp;
    } block {
      {
        safe_downcast<int32_t>(filter[Layout::Filter::width]),
        safe_downcast<int32_t>(filter[Layout::Filter::height]),
      },
      {
        safe_downcast<int32_t>(stride[Layout::Parameter::width]),
        safe_downcast<int32_t>(stride[Layout::Parameter::height]),
      },
      {
        safe_downcast<int32_t>(padding[Layout::Parameter::width]),
        safe_downcast<int32_t>(padding[Layout::Parameter::height]),
      },
      {
        safe_downcast<int32_t>(dilation[Layout::Parameter::width]),
        safe_downcast<int32_t>(dilation[Layout::Parameter::height]),
      },
      {
        output_min,
        output_max,
      },
=======
  if (v_output.has_image() && v_input.has_image() && v_weight.has_image()) {
    const struct {
      int32_t kernel_x, kernel_y;
      int32_t stride_x, stride_y;
      int32_t padding_x, padding_y;
      int32_t dilate_x, dilate_y;
      float clamp_x, clamp_y;
      int32_t src_filter_w, src_filter_h;
    } block {
      safe_downcast<int32_t>(filter[Layout::Filter::width]),
      safe_downcast<int32_t>(filter[Layout::Filter::height]),
      safe_downcast<int32_t>(stride[Layout::Parameter::width]),
      safe_downcast<int32_t>(stride[Layout::Parameter::height]),
      safe_downcast<int32_t>(padding[Layout::Parameter::width]),
      safe_downcast<int32_t>(padding[Layout::Parameter::height]),
      safe_downcast<int32_t>(dilation[Layout::Parameter::width]),
      safe_downcast<int32_t>(dilation[Layout::Parameter::height]),
      output_min,
      output_max,
      safe_downcast<int32_t>(src_filter[Layout::Filter::width]),
      safe_downcast<int32_t>(src_filter[Layout::Filter::height]),
>>>>>>> 8f629cee
    };

    context->dispatch(
        command_buffer,
        {
          VK_DESCRIPTOR_TYPE_STORAGE_IMAGE,
          VK_DESCRIPTOR_TYPE_COMBINED_IMAGE_SAMPLER,
          VK_DESCRIPTOR_TYPE_COMBINED_IMAGE_SAMPLER,
          VK_DESCRIPTOR_TYPE_STORAGE_BUFFER,
          VK_DESCRIPTOR_TYPE_UNIFORM_BUFFER,
        },
        VK_KERNEL(conv2d_dw),
        v_output.extents(),
        // Write-only access bypasses synchronization but inserts appropriate
        // barriers if necessary.
        v_output.image(
            command_buffer,
            vTensor::Stage::Compute,
            vTensor::Access::Write),
        // Read-only access is implied on const tensors and triggers an async
        // synchronization if necessary.
        v_input.image(
            command_buffer,
            vTensor::Stage::Compute),
        // Read-only access is implied on const tensors and triggers an async
        // synchronization if necessary.
        v_weight.image(
            command_buffer,
            vTensor::Stage::Compute),
        // Read-only access is implied on const tensors and triggers an async
        // synchronization if necessary.
        v_bias.buffer(
            command_buffer,
            vTensor::Stage::Compute),
        // Object lifetime is managed by the resource pool.
        // It is OK not to keep track of the handle.
        context->resource().pool.uniform(block).object);
  }
  else {
    TORCH_CHECK(false, "Not implemented!");
  }
}

void conv2d_pointwise(
    api::Context* const context,
    api::Command::Buffer& command_buffer,
    vTensor& v_output,
    const vTensor& v_input,
    const vTensor& v_weight,
    const vTensor& v_bias,
    const IntArrayRef filter,
    const IntArrayRef stride,
    const IntArrayRef padding,
    const float output_min,
    const float output_max) {
<<<<<<< HEAD
  if C10_LIKELY(v_output.has_image() && v_input.has_image() && v_weight.has_image()) {
    const struct Block final {
      ivec2 kernel;
      ivec2 stride;
      ivec2 padding;
      vec2 clamp;
      int32_t stacks_per_tower;
    } block {
      {
        safe_downcast<int32_t>(filter[Layout::Filter::input]),
        safe_downcast<int32_t>(filter[Layout::Filter::output]),
      },
      {
        safe_downcast<int32_t>(stride[Layout::Parameter::width]),
        safe_downcast<int32_t>(stride[Layout::Parameter::height]),
      },
      {
        safe_downcast<int32_t>(padding[Layout::Parameter::width]),
        safe_downcast<int32_t>(padding[Layout::Parameter::height]),
      },
      {
        output_min,
        output_max,
      },
      safe_downcast<int32_t>(v_weight.sizes()[0]),
=======
  if (v_output.has_image() && v_input.has_image() && v_weight.has_image()) {

    const struct {
      int32_t kernel_ic, kernel_oc;
      int32_t stride_x, stride_y;
      int32_t padding_x, padding_y;
      float clamp_x, clamp_y;
    } block {
      safe_downcast<int32_t>(filter[Layout::Filter::input]),
      safe_downcast<int32_t>(filter[Layout::Filter::output]),
      safe_downcast<int32_t>(stride[Layout::Parameter::width]),
      safe_downcast<int32_t>(stride[Layout::Parameter::height]),
      safe_downcast<int32_t>(padding[Layout::Parameter::width]),
      safe_downcast<int32_t>(padding[Layout::Parameter::height]),
      output_min,
      output_max,
>>>>>>> 8f629cee
    };

    context->dispatch(
        command_buffer,
        {
          VK_DESCRIPTOR_TYPE_STORAGE_IMAGE,
          VK_DESCRIPTOR_TYPE_COMBINED_IMAGE_SAMPLER,
          VK_DESCRIPTOR_TYPE_COMBINED_IMAGE_SAMPLER,
          VK_DESCRIPTOR_TYPE_STORAGE_BUFFER,
          VK_DESCRIPTOR_TYPE_UNIFORM_BUFFER,
        },
        VK_KERNEL(conv2d_pw),
        v_output.extents(),
        // Write-only access bypasses synchronization but inserts appropriate
        // barriers if necessary.
        v_output.image(
            command_buffer,
            vTensor::Stage::Compute,
            vTensor::Access::Write),
        // Read-only access is implied on const tensors and triggers an async
        // synchronization if necessary.
        v_input.image(
            command_buffer,
            vTensor::Stage::Compute),
        // Read-only access is implied on const tensors and triggers an async
        // synchronization if necessary.
        v_weight.image(
            command_buffer,
            vTensor::Stage::Compute),
        // Read-only access is implied on const tensors and triggers an async
        // synchronization if necessary.
        v_bias.buffer(
            command_buffer,
            vTensor::Stage::Compute),
        // Object lifetime is managed by the resource pool.
        // It is OK not to keep track of the handle.
        context->resource().pool.uniform(block).object);
  }
  else {
    TORCH_CHECK(false, "Not implemented!");
  }
}

void conv2d(
    api::Context* const context,
    api::Command::Buffer& command_buffer,
    vTensor& v_output,
    const vTensor& v_input,
    const vTensor& v_weight,
    const vTensor& v_bias,
    const IntArrayRef filter,
    const IntArrayRef src_filter,
    const IntArrayRef stride,
    const IntArrayRef padding,
    const IntArrayRef dilation,
    const float output_min,
    const float output_max) {
<<<<<<< HEAD
  if C10_LIKELY(v_output.has_image() && v_input.has_image() && v_weight.has_image()) {
    const struct Block final {
      ivec4 kernel;
      ivec2 stride;
      ivec2 padding;
      ivec2 dilate;
      vec2 clamp;
      ivec2 stacks_per_tower;
    } block {
      {
        safe_downcast<int32_t>(filter[Layout::Filter::width]),
        safe_downcast<int32_t>(filter[Layout::Filter::height]),
        safe_downcast<int32_t>(filter[Layout::Filter::input]),
        safe_downcast<int32_t>(filter[Layout::Filter::output]),
      },
      {
        safe_downcast<int32_t>(stride[Layout::Parameter::width]),
        safe_downcast<int32_t>(stride[Layout::Parameter::height]),
      },
      {
        safe_downcast<int32_t>(padding[Layout::Parameter::width]),
        safe_downcast<int32_t>(padding[Layout::Parameter::height]),
      },
      {
        safe_downcast<int32_t>(dilation[Layout::Parameter::width]),
        safe_downcast<int32_t>(dilation[Layout::Parameter::height]),
      },
      {
        output_min,
        output_max,
      },
      safe_downcast<int32_t>(v_weight.sizes()[0]),
=======
  if (v_output.has_image() && v_input.has_image() && v_weight.has_image()) {
    const struct {
      int32_t kernel_x, kernel_y, kernel_ic, kernel_oc;
      int32_t stride_x, stride_y;
      int32_t padding_x, padding_y;
      int32_t dilate_x, dilate_y;
      float clamp_x, clamp_y;
      int32_t src_filter_w, src_filter_h, src_filter_w4;
    } block {
      safe_downcast<int32_t>(filter[Layout::Filter::width]),
      safe_downcast<int32_t>(filter[Layout::Filter::height]),
      safe_downcast<int32_t>(filter[Layout::Filter::input]),
      safe_downcast<int32_t>(filter[Layout::Filter::output]),
      safe_downcast<int32_t>(stride[Layout::Parameter::width]),
      safe_downcast<int32_t>(stride[Layout::Parameter::height]),
      safe_downcast<int32_t>(padding[Layout::Parameter::width]),
      safe_downcast<int32_t>(padding[Layout::Parameter::height]),
      safe_downcast<int32_t>(dilation[Layout::Parameter::width]),
      safe_downcast<int32_t>(dilation[Layout::Parameter::height]),
      output_min,
      output_max,
      safe_downcast<int32_t>(src_filter[Layout::Filter::width]),
      safe_downcast<int32_t>(src_filter[Layout::Filter::height]),
      safe_downcast<int32_t>(src_filter[Layout::Filter::width]*4),
>>>>>>> 8f629cee
    };

    context->dispatch(
        command_buffer,
        {
          VK_DESCRIPTOR_TYPE_STORAGE_IMAGE,
          VK_DESCRIPTOR_TYPE_COMBINED_IMAGE_SAMPLER,
          VK_DESCRIPTOR_TYPE_COMBINED_IMAGE_SAMPLER,
          VK_DESCRIPTOR_TYPE_STORAGE_BUFFER,
          VK_DESCRIPTOR_TYPE_UNIFORM_BUFFER,
        },
        VK_KERNEL(conv2d),
        v_output.extents(),
        // Write-only access bypasses synchronization but inserts appropriate
        // barriers if necessary.
        v_output.image(
            command_buffer,
            vTensor::Stage::Compute,
            vTensor::Access::Write),
        // Read-only access is implied on const tensors and triggers an async
        // synchronization if necessary.
        v_input.image(
            command_buffer,
            vTensor::Stage::Compute),
        // Read-only access is implied on const tensors and triggers an async
        // synchronization if necessary.
        v_weight.image(
            command_buffer,
            vTensor::Stage::Compute),
        // Read-only access is implied on const tensors and triggers an async
        // synchronization if necessary.
        v_bias.buffer(
            command_buffer,
            vTensor::Stage::Compute),
        // Object lifetime is managed by the resource pool.
        // It is OK not to keep track of the handle.
        context->resource().pool.uniform(block).object);
  }
  else {
    TORCH_CHECK(false, "Not implemented!");
  }
}

Tensor convolution(
    const Tensor& input,
    const Tensor& weight,
    const c10::optional<Tensor>& bias,
    const IntArrayRef stride,
    const IntArrayRef padding,
    const IntArrayRef dilation,
    const bool transposed,
    const IntArrayRef output_padding,
    const int64_t groups) {
  return Conv2dOpContext::create(
      api::context()->resource().pool,
      weight,
      bias,
      stride,
      padding,
      dilation,
      transposed,
      output_padding,
      groups
  ).run(input);
}

#ifdef USE_VULKAN_API

TORCH_LIBRARY_IMPL(aten, Vulkan, m) {
  m.impl_UNBOXED("convolution_overrideable", convolution);
}

#endif /* USE_VULKAN_API */

} // namespace

Conv2dOpContext::Conv2dOpContext(
    api::Resource::Pool& pool,
    const Tensor& weight,
    const c10::optional<Tensor>& bias,
    const IntArrayRef stride,
    const IntArrayRef padding,
    const IntArrayRef dilation,
    const bool /* transposed */,
    const IntArrayRef /* output_padding */,
    const int64_t groups,
    const c10::optional<Scalar> output_min,
    const c10::optional<Scalar> output_max)
  : packed_{
      pack_weights(pool, weight, groups),
      pack_biases(pool, bias, weight),
      pack_filter(weight, expand_param_if_needed(dilation, "dilation", 2)),
      pack_params(expand_param_if_needed(stride, "stride", 2)),
      pack_params(expand_param_if_needed(padding, "padding", 2)),
      pack_params(expand_param_if_needed(dilation, "dilation", 2)),
      groups,
      output_min ? output_min->template to<float>() : -std::numeric_limits<float>::infinity(),
      output_max ? output_max->template to<float>() : +std::numeric_limits<float>::infinity(),
    },
    unpacked_{
      weight,
      bias,
      weight.sizes().vec(),
      stride.vec(),
      padding.vec(),
      dilation.vec(),
      groups,
      output_min,
      output_max,
    } {
}

Conv2dOpContext Conv2dOpContext::create(
    api::Resource::Pool& pool,
    const Tensor& weight,
    const c10::optional<Tensor>& bias,
    const IntArrayRef stride_arg,
    const IntArrayRef padding_arg,
    const IntArrayRef dilation_arg,
    const bool transposed,
    const IntArrayRef output_padding_arg,
    const int64_t groups,
    const c10::optional<Scalar> output_min,
    const c10::optional<Scalar> output_max) {
  const auto stride = expand_param_if_needed(stride_arg, "stride", 2);
  const auto padding = expand_param_if_needed(padding_arg, "padding", 2);
  const auto dilation = expand_param_if_needed(dilation_arg, "dilation", 2);
  const auto output_padding = output_padding_arg; // TODO: Deconvolutions

  TORCH_CHECK(
      available(
          weight,
          bias,
          stride,
          padding,
          dilation,
          transposed,
          output_padding,
          groups,
          output_min,
          output_max),
      "Vulkan::convolution not available! "
      "Reason: The provided (weight, bias, stride, padding, dilation, groups, "
      "transposed, output_padding, output_min, output_max) parameters are either "
      "invalid individually or their combination is not supported by Vulkan impl.");

  // Pass in the originals
  return Conv2dOpContext{
    pool,
    weight,
    bias,
    stride_arg,
    padding_arg,
    dilation_arg,
    transposed,
    output_padding_arg,
    groups,
    output_min,
    output_max,
  };
}

void conv2d_old(
    api::Context* const context,
    api::Command::Buffer& command_buffer,
    vTensor& v_output,
    const vTensor& v_input,
    const vTensor& v_weight,
    const vTensor& v_bias,
    const IntArrayRef filter,
    const IntArrayRef stride,
    const IntArrayRef padding,
    const IntArrayRef dilation,
    const float output_min,
    const float output_max) {

  using namespace api::utils;

  if (v_output.has_image() && v_input.has_image() && v_weight.has_image()) {
    const int32_t W = v_input.extents().data[0];
    const int32_t H = v_input.extents().data[1];
    const int32_t C_4 = v_input.extents().data[2];
    const int32_t C = 4 * C_4;

    const int32_t OW = v_output.extents().data[0];
    const int32_t OH = v_output.extents().data[1];
    const int32_t OC_4 = v_output.extents().data[2];
    const int32_t OC = 4 * OC_4;

    const struct Block final {
      int32_t padding_x, padding_y;
      int32_t kernel_x, kernel_y;
      int32_t stride_x, stride_y;
      int32_t dilate_x, dilate_y;
      int32_t outputSize[4];
      int32_t inputSize[4];
      float outputMin;
      float outputMax;
    } block {
      safe_downcast<int32_t>(padding[Layout::Parameter::width]),
      safe_downcast<int32_t>(padding[Layout::Parameter::height]),
      safe_downcast<int32_t>(filter[Layout::Filter::width]),
      safe_downcast<int32_t>(filter[Layout::Filter::height]),
      safe_downcast<int32_t>(stride[Layout::Parameter::width]),
      safe_downcast<int32_t>(stride[Layout::Parameter::height]),
      safe_downcast<int32_t>(dilation[Layout::Parameter::width]),
      safe_downcast<int32_t>(dilation[Layout::Parameter::height]),
      { OW, OH, OC_4, OC },
      { W, H, C_4, C },
      output_min,
      output_max,
    };

    context->dispatch(
        command_buffer,
        {
          VK_DESCRIPTOR_TYPE_STORAGE_IMAGE,
          VK_DESCRIPTOR_TYPE_COMBINED_IMAGE_SAMPLER,
          VK_DESCRIPTOR_TYPE_COMBINED_IMAGE_SAMPLER,
          VK_DESCRIPTOR_TYPE_STORAGE_BUFFER,
          VK_DESCRIPTOR_TYPE_UNIFORM_BUFFER,
        },
        VK_KERNEL(conv2d_nogroup_clamp),
        //VK_KERNEL(conv2d_nogroup_clamp_1x),
        v_output.extents(),
        // Write-only access bypasses synchronization but inserts appropriate
        // barriers if necessary.
        v_output.image(
          command_buffer,
          vTensor::Stage::Compute,
          vTensor::Access::Write),
        // Read-only access is implied on const tensors and triggers an async
        // synchronization if necessary.
        v_input.image(
          command_buffer,
          vTensor::Stage::Compute),
        // Read-only access is implied on const tensors and triggers an async
        // synchronization if necessary.
        v_weight.image(
          command_buffer,
          vTensor::Stage::Compute),
        // Read-only access is implied on const tensors and triggers an async
        // synchronization if necessary.
        v_bias.buffer(
          command_buffer,
          vTensor::Stage::Compute),
        // Object lifetime is managed by the resource pool.
        // It is OK not to keep track of the handle.
        context->resource().pool.uniform(block).object);
  }
  else {
    TORCH_CHECK(false, "Not implemented!");
  }
}

Tensor Conv2dOpContext::run(const Tensor& input_arg) const {
  api::Context* const context = api::context();

  const Tensor input = input_arg.is_vulkan() ? input_arg : input_arg.vulkan();
  const vTensor& v_input = convert(input);

  TORCH_CHECK(
      usable(input),
      "Vulkan Convolution not usable! "
      "Reason: The provided input tensor is either invalid or unsupported by Vulkan impl.");

  vTensor v_output{
    context,
    conv_output_size(
        v_input.sizes(),
        unpacked_.filter,
        packed_.padding,
        packed_.stride,
        packed_.dilation),
    input.options(),
  };

  api::Command::Buffer& command_buffer = context->command().pool.stream();

  if (is_depthwise(unpacked_.filter, unpacked_.groups)) {
    conv2d_depthwise(
        context,
        command_buffer,
        v_output,
        v_input,
        packed_.v_weight,
        packed_.v_bias,
        packed_.filter,
        packed_.stride,
        packed_.padding,
        packed_.dilation,
        packed_.output_min,
        packed_.output_max);
  }
  else {
    if (Experimentation::kUseConv2dOldApi) {
      conv2d_old(
          context,
          command_buffer,
          v_output,
          v_input,
          packed_.v_weight,
          packed_.v_bias,
          packed_.filter,
          unpacked_.filter,
          packed_.stride,
          packed_.padding,
          packed_.dilation,
          packed_.output_min,
          packed_.output_max);
    } else {
      if (is_pointwise(unpacked_.filter)) {
        conv2d_pointwise(
            context,
            command_buffer,
            v_output,
            v_input,
            packed_.v_weight,
            packed_.v_bias,
            packed_.filter,
            packed_.stride,
            packed_.padding,
            packed_.output_min,
            packed_.output_max);
      }
      else {
        conv2d(
            context,
            command_buffer,
            v_output,
            v_input,
            packed_.v_weight,
            packed_.v_bias,
            packed_.filter,
            packed_.stride,
            packed_.padding,
            packed_.dilation,
            packed_.output_min,
            packed_.output_max);
<<<<<<< HEAD
=======
      } else {
        if (is_pointwise(unpacked_.filter)) {
          conv2d_pointwise(
              context,
              command_buffer,
              v_output,
              v_input,
              packed_.v_weight,
              packed_.v_bias,
              packed_.filter,
              packed_.stride,
              packed_.padding,
              packed_.output_min,
              packed_.output_max);
        }
        else {
          conv2d(
              context,
              command_buffer,
              v_output,
              v_input,
              packed_.v_weight,
              packed_.v_bias,
              packed_.filter,
              unpacked_.filter,
              packed_.stride,
              packed_.padding,
              packed_.dilation,
              packed_.output_min,
              packed_.output_max);
        }
>>>>>>> 8f629cee
      }
    }
  }

  return convert(v_output);
}

Conv2dOpContext::State Conv2dOpContext::unpack() const {
  return Conv2dOpContext::State{
    unpacked_.weight,
    unpacked_.bias,
    unpacked_.stride,
    unpacked_.padding,
    unpacked_.dilation,
    unpacked_.groups,
    unpacked_.output_min,
    unpacked_.output_max,
  };
}

c10::intrusive_ptr<Conv2dOpContext> conv2d_clamp_prepack(
    Tensor&& weight,
    c10::optional<Tensor>&& bias,
    std::vector<int64_t>&& stride,
    std::vector<int64_t>&& padding,
    std::vector<int64_t>&& dilation,
    const int64_t groups,
    const c10::optional<Scalar> output_min,
    const c10::optional<Scalar> output_max) {
  return c10::make_intrusive<Conv2dOpContext>(
      Conv2dOpContext::create(
          persistent()->pool,
          std::move(weight),
          std::move(bias),
          std::move(stride),
          std::move(padding),
          std::move(dilation),
          /* transposed = */ false,
          /* output_padding = */ {},
          groups,
          output_min,
          output_max));
}

Tensor conv2d_clamp_run(
    const Tensor& input,
    const c10::intrusive_ptr<Conv2dOpContext>& context) {
  return context->run(input);
}

} // namespace ops
} // namespace vulkan
} // namespace native
} // namespace at<|MERGE_RESOLUTION|>--- conflicted
+++ resolved
@@ -1,8 +1,8 @@
 #include <ATen/native/vulkan/ops/Convolution.h>
-#include <ATen/native/vulkan/api/Utils.h>
 #include <ATen/native/ConvUtils.h>
 #include <ATen/native/utils/ParamUtils.h>
 #include <ATen/native/vulkan/ops/Persistent.h>
+#include <ATen/native/vulkan/api/Utils.h>
 
 namespace at {
 namespace native {
@@ -11,6 +11,10 @@
 namespace {
 
 using namespace api::utils;
+
+struct Experimentation final {
+  static constexpr bool kUseConv2dOldApi = false;
+};
 
 inline bool is_depthwise(
     const IntArrayRef filter,
@@ -26,46 +30,39 @@
 }
 
 vTensor pack_weights_dw(
+    api::Context* const context,
+    api::Command::Buffer& command_buffer,
     api::Resource::Pool& pool,
-    const Tensor& weight_arg,
-    const int64_t groups) {
-  if (weight_arg.is_vulkan()) {
-    return convert(weight_arg);
-  }
-
+    const Tensor& weight) {
   /* Source */
-
-  const Tensor weight = weight_arg.contiguous();
   const IntArrayRef src_filter = weight.sizes();
   const float* const src_weight_ptr = weight.data_ptr<float>();
 
   const int64_t src_kw_sz = src_filter[Layout::Filter::width];
   const int64_t src_kh_sz = src_filter[Layout::Filter::height];
+  const int64_t src_kernel_sz = src_kw_sz * src_kh_sz;
+  const int64_t src_block_sz = src_kernel_sz * src_filter[Layout::Filter::input];
   const int64_t num_stacks = div_up(src_filter[Layout::Filter::output], INT64_C(4));
+
+  /* Destination */
+  const int64_t dst_kw_sz = src_kernel_sz;
+  const int64_t dst_kh_sz = num_stacks;
+  const int64_t dst_kernel_sz = dst_kw_sz * dst_kh_sz;
+
   vTensor v_weight{
-      api::context(),
+      context,
       &pool,
       {
           4,
-          num_stacks,
-          src_kw_sz * src_kh_sz,
+          dst_kh_sz,
+          dst_kw_sz,
       },
       weight.options(),
   };
 
   using Future = vTensor::Future<float, vTensor::Access::Write>;
-  Future v_weight_future = v_weight.host<float, vTensor::Access::Write>();
+  Future v_weight_future = v_weight.host<float, vTensor::Access::Write>(command_buffer);
   Future::Payload v_weight_payload = v_weight_future.wait();
-
-  /* Source */
-  const int64_t src_kernel_sz = src_kw_sz * src_kh_sz;
-  const int64_t src_block_sz =
-      src_kernel_sz * src_filter[Layout::Filter::input];
-
-  /* Destination */
-  const int64_t dst_kw_sz = src_kw_sz * src_kh_sz;
-  const int64_t dst_kh_sz = num_stacks;
-  const int64_t dst_kernel_sz = dst_kw_sz * dst_kh_sz;
 
   float* const dst_weight_ptr = v_weight_payload.get();
   memset(dst_weight_ptr, 0, v_weight.nbytes());
@@ -78,11 +75,13 @@
     const int64_t dst_oh = src_oc / 4;
     const int64_t dst_c = src_oc % 4;
 
-    float* const dst_weight_c_ptr = dst_weight_ptr + dst_c * dst_kernel_sz;
+    float* const dst_weight_c_ptr = dst_weight_ptr +
+                                    dst_c * dst_kernel_sz +
+                                    dst_oh * dst_kw_sz;
 
     for (int64_t src_ih = 0; src_ih < src_filter[Layout::Filter::height]; ++src_ih) {
       memcpy(
-          dst_weight_c_ptr + dst_oh * dst_kw_sz + src_ih * src_kw_sz,
+          dst_weight_c_ptr + src_ih * src_kw_sz,
           src_weight_oc_ptr + src_ih * src_kw_sz,
           sizeof(float) * src_kw_sz);
     }
@@ -91,15 +90,79 @@
   return v_weight;
 }
 
-vTensor pack_weights_old(
+vTensor pack_weights_2d(
+    api::Context* const context,
+    api::Command::Buffer& command_buffer,
     api::Resource::Pool& pool,
-    const Tensor& weight_arg,
-    const int64_t groups) {
-  if (weight_arg.is_vulkan()) {
-    return convert(weight_arg);
-  }
-
-  const Tensor weight = weight_arg.contiguous();
+    const Tensor& weight) {
+  /* Source */
+  const IntArrayRef src_filter = weight.sizes();
+  const float* const src_weight_ptr = weight.data_ptr<float>();
+
+  const int64_t src_kw_sz = src_filter[Layout::Filter::width];
+  const int64_t src_kh_sz = src_filter[Layout::Filter::height];
+  const int64_t src_kernel_sz = src_kw_sz * src_kh_sz;
+  const int64_t src_block_sz = src_kernel_sz * src_filter[Layout::Filter::input];
+
+  const int64_t num_stacks = div_up(src_filter[Layout::Filter::output], INT64_C(4));
+  const int64_t stack_depth = api::utils::align_up(src_filter[Layout::Filter::input], INT64_C(4));
+
+  /* Destination */
+  const int64_t dst_kw_sz = src_kw_sz * stack_depth;
+  const int64_t dst_kh_sz = src_kh_sz * num_stacks;
+  const int64_t dst_kernel_sz = dst_kw_sz * dst_kh_sz;
+
+  vTensor v_weight{
+      context,
+      &pool,
+      {
+          4,
+          dst_kh_sz,
+          dst_kw_sz,
+      },
+      weight.options(),
+  };
+
+  using Future = vTensor::Future<float, vTensor::Access::Write>;
+  Future v_weight_future = v_weight.host<float, vTensor::Access::Write>(command_buffer);
+  Future::Payload v_weight_payload = v_weight_future.wait();
+
+  float* const dst_weight_ptr = v_weight_payload.get();
+  memset(dst_weight_ptr, 0, v_weight.nbytes());
+
+  for (int64_t src_oc = 0; src_oc < src_filter[Layout::Filter::output]; ++src_oc) {
+    /* Source */
+    const float* const src_weight_oc_ptr = src_weight_ptr + src_oc * src_block_sz;
+
+    /* Destination */
+    const int64_t dst_oh = src_oc / 4;
+    const int64_t dst_c = src_oc % 4;
+
+    float* const dst_weight_c_ptr = dst_weight_ptr + dst_c * dst_kernel_sz;
+
+    for (int64_t src_ic = 0; src_ic < src_filter[Layout::Filter::input]; ++src_ic) {
+      const int64_t dst_ic4 = src_ic / 4;
+
+      for (int64_t src_ih = 0; src_ih < src_kh_sz; ++src_ih) {
+        for (int64_t src_iw = 0; src_iw < src_kw_sz; ++src_iw) {
+          memcpy(
+              dst_weight_c_ptr + (dst_oh * src_kh_sz + src_ih) * dst_kw_sz +
+                dst_ic4 * src_kw_sz * 4 + src_iw * 4 + src_ic % 4,
+              src_weight_oc_ptr + src_ic * src_kernel_sz + src_ih * src_kw_sz + src_iw,
+              sizeof(float));
+        }
+      }
+    }
+  }
+
+  return v_weight;
+}
+
+vTensor pack_weights_2d_old(
+    api::Context* const context,
+    api::Command::Buffer& command_buffer,
+    api::Resource::Pool& pool,
+    const Tensor& weight) {
   const IntArrayRef src_filter = weight.sizes();
   const float* const src_weight_ptr = weight.data_ptr<float>();
 
@@ -111,7 +174,7 @@
   const uint32_t KW = src_filter[Layout::Filter::width];
 
   vTensor v_weight{
-    api::context(),
+    context,
     &pool,
     {
       1,
@@ -123,13 +186,13 @@
   };
 
   using Future = vTensor::Future<float, vTensor::Access::Write>;
-  Future v_weight_future = v_weight.host<float, vTensor::Access::Write>();
+  Future v_weight_future = v_weight.host<float, vTensor::Access::Write>(command_buffer);
   Future::Payload v_weight_payload = v_weight_future.wait();
 
   float* const dst_weight_ptr = v_weight_payload.get();
   memset(dst_weight_ptr, 0, v_weight.nbytes());
 
-  const float* src = src_weight_ptr;
+  const float* const src = src_weight_ptr;
   float* const dst = dst_weight_ptr;
 
   {
@@ -153,20 +216,6 @@
       }
     }
 
-<<<<<<< HEAD
-      // shader KO4C4HW_to_image
-      struct Image3D {
-        float* data_;
-        uint32_t dim0_, dim1_, dim2_;
-
-        Image3D(uint32_t dim0, uint32_t dim1, uint32_t dim2) {
-          dim0_ = dim0;
-          dim1_ = dim1;
-          dim2_ = dim2;
-          data_ = new float[dim0 * dim1 * dim2 * 4];  // memory leak
-          memset(data_, 0.f, dim0 * dim1 * dim2 * 4 * sizeof(float));
-        }
-=======
     // shader KO4C4HW_to_image
     struct Image3D {
       float* data_;
@@ -176,10 +225,9 @@
         dim0_ = dim0;
         dim1_ = dim1;
         dim2_ = dim2;
-        data_ = new float[dim0 * dim1 * dim2 * 4];
+        data_ = new float[dim0 * dim1 * dim2 * 4];  // TODO: memory leak
         memset(data_, 0.f, dim0 * dim1 * dim2 * 4 * sizeof(float));
       }
->>>>>>> 8f629cee
 
       inline uint32_t idx(uint32_t i0, uint32_t i1, uint32_t i2, uint32_t i3) {
         return i3 + i2 * 4 + i1 * 4 * dim2_ + i0 * 4 * dim2_ * dim1_;
@@ -226,7 +274,7 @@
   return v_weight;
 }
 
-vTensor pack_weights_2d(
+vTensor pack_weights(
     api::Resource::Pool& pool,
     const Tensor& weight_arg,
     const int64_t groups) {
@@ -234,81 +282,32 @@
     return convert(weight_arg);
   }
 
+  api::Context* const context = api::context();
+  api::Command::Buffer& command_buffer = context->command().pool.stream();
+
   const Tensor weight = weight_arg.contiguous();
-  const IntArrayRef src_filter = weight.sizes();
-  const float* const src_weight_ptr = weight.data_ptr<float>();
-
-  const int64_t src_kw_sz = src_filter[Layout::Filter::width];
-  const int64_t src_kh_sz = src_filter[Layout::Filter::height];
-  const int64_t num_stacks = div_up(src_filter[Layout::Filter::output], INT64_C(4));
-  const int64_t stack_depth = api::utils::align_up(src_filter[Layout::Filter::input], INT64_C(4));
-  vTensor v_weight{
-      api::context(),
-      &pool,
-      {
-          4,
-          src_kh_sz * num_stacks,
-          src_kw_sz * stack_depth,
-      },
-      weight.options(),
-  };
-
-  using Future = vTensor::Future<float, vTensor::Access::Write>;
-  Future v_weight_future = v_weight.host<float, vTensor::Access::Write>();
-  Future::Payload v_weight_payload = v_weight_future.wait();
-
-  /* Source */
-  const int64_t src_kernel_sz = src_kw_sz * src_kh_sz;
-  const int64_t src_block_sz =
-      src_kernel_sz * src_filter[Layout::Filter::input];
-
-  /* Destination */
-  const int64_t dst_kw_sz = src_kw_sz * stack_depth;
-  const int64_t dst_kh_sz = src_kh_sz * num_stacks;
-  const int64_t dst_kernel_sz = dst_kw_sz * dst_kh_sz;
-
-  float* const dst_weight_ptr = v_weight_payload.get();
-  memset(dst_weight_ptr, 0, v_weight.nbytes());
-
-  for (int64_t src_oc = 0; src_oc < src_filter[Layout::Filter::output]; ++src_oc) {
-    /* Source */
-    const float* const src_weight_oc_ptr = src_weight_ptr + src_oc * src_block_sz;
-
-    /* Destination */
-    const int64_t dst_oh = src_oc / 4;
-    const int64_t dst_c = src_oc % 4;
-
-    float* const dst_weight_c_ptr = dst_weight_ptr + dst_c * dst_kernel_sz;
-
-    for (int64_t src_ic = 0; src_ic < src_filter[Layout::Filter::input]; ++src_ic) {
-      const int64_t dst_ic4 = src_ic/4;
-      for (int64_t src_ih = 0; src_ih < src_kh_sz; ++src_ih) {
-        for (int64_t src_iw = 0; src_iw < src_kw_sz; ++src_iw) {
-          memcpy(
-              dst_weight_c_ptr + (dst_oh * src_kh_sz + src_ih) * dst_kw_sz +
-                dst_ic4 * src_kw_sz * 4 + src_iw * 4 + src_ic % 4,
-              src_weight_oc_ptr + src_ic * src_kernel_sz + src_ih * src_kw_sz + src_iw,
-              sizeof(float));
-        }
-      }
-    }
-  }
-
-  return v_weight;
-}
-
-vTensor pack_weights(
-    api::Resource::Pool& pool,
-    const Tensor& weight_arg,
-    const int64_t groups) {
-  if (is_depthwise(weight_arg.sizes(), groups)) {
-    return pack_weights_dw(pool, weight_arg, groups);
+
+  if (is_depthwise(weight.sizes(), groups)) {
+    return pack_weights_dw(
+        context,
+        command_buffer,
+        pool,
+        weight);
   }
 
   if (Experimentation::kUseConv2dOldApi) {
-    return pack_weights_old(pool, weight_arg, groups);
-  }
-  return pack_weights_2d(pool, weight_arg, groups);
+    return pack_weights_2d_old(
+        context,
+        command_buffer,
+        pool,
+        weight);
+  }
+
+  return pack_weights_2d(
+      context,
+      command_buffer,
+      pool,
+      weight);
 }
 
 vTensor pack_biases(
@@ -319,8 +318,11 @@
     return convert(*bias);
   }
 
+  api::Context* const context = api::context();
+  api::Command::Buffer& command_buffer = context->command().pool.stream();
+
   vTensor v_bias{
-    api::context(),
+    context,
     &pool,
     {
       // 1D
@@ -331,7 +333,7 @@
 
   {
       using Future = vTensor::Future<void, vTensor::Access::Write>;
-      Future v_bias_future = v_bias.host<void, vTensor::Access::Write>();
+      Future v_bias_future = v_bias.host<void, vTensor::Access::Write>(command_buffer);
       Future::Payload v_bias_payload = v_bias_future.wait();
 
       if (bias) {
@@ -448,7 +450,7 @@
          true;
 }
 
-void conv2d_depthwise(
+void conv2d_dw(
     api::Context* const context,
     api::Command::Buffer& command_buffer,
     vTensor& v_output,
@@ -462,7 +464,6 @@
     const IntArrayRef dilation,
     const float output_min,
     const float output_max) {
-<<<<<<< HEAD
   if C10_LIKELY(v_output.has_image() && v_input.has_image() && v_weight.has_image()) {
     const struct Block final {
       ivec2 kernel;
@@ -470,6 +471,7 @@
       ivec2 padding;
       ivec2 dilate;
       vec2 clamp;
+      ivec2 src_filter;
     } block {
       {
         safe_downcast<int32_t>(filter[Layout::Filter::width]),
@@ -491,29 +493,10 @@
         output_min,
         output_max,
       },
-=======
-  if (v_output.has_image() && v_input.has_image() && v_weight.has_image()) {
-    const struct {
-      int32_t kernel_x, kernel_y;
-      int32_t stride_x, stride_y;
-      int32_t padding_x, padding_y;
-      int32_t dilate_x, dilate_y;
-      float clamp_x, clamp_y;
-      int32_t src_filter_w, src_filter_h;
-    } block {
-      safe_downcast<int32_t>(filter[Layout::Filter::width]),
-      safe_downcast<int32_t>(filter[Layout::Filter::height]),
-      safe_downcast<int32_t>(stride[Layout::Parameter::width]),
-      safe_downcast<int32_t>(stride[Layout::Parameter::height]),
-      safe_downcast<int32_t>(padding[Layout::Parameter::width]),
-      safe_downcast<int32_t>(padding[Layout::Parameter::height]),
-      safe_downcast<int32_t>(dilation[Layout::Parameter::width]),
-      safe_downcast<int32_t>(dilation[Layout::Parameter::height]),
-      output_min,
-      output_max,
-      safe_downcast<int32_t>(src_filter[Layout::Filter::width]),
-      safe_downcast<int32_t>(src_filter[Layout::Filter::height]),
->>>>>>> 8f629cee
+      {
+        safe_downcast<int32_t>(src_filter[Layout::Filter::width]),
+        safe_downcast<int32_t>(src_filter[Layout::Filter::height]),
+      },
     };
 
     context->dispatch(
@@ -557,7 +540,7 @@
   }
 }
 
-void conv2d_pointwise(
+void conv2d_pw(
     api::Context* const context,
     api::Command::Buffer& command_buffer,
     vTensor& v_output,
@@ -569,14 +552,12 @@
     const IntArrayRef padding,
     const float output_min,
     const float output_max) {
-<<<<<<< HEAD
   if C10_LIKELY(v_output.has_image() && v_input.has_image() && v_weight.has_image()) {
     const struct Block final {
       ivec2 kernel;
       ivec2 stride;
       ivec2 padding;
       vec2 clamp;
-      int32_t stacks_per_tower;
     } block {
       {
         safe_downcast<int32_t>(filter[Layout::Filter::input]),
@@ -594,25 +575,6 @@
         output_min,
         output_max,
       },
-      safe_downcast<int32_t>(v_weight.sizes()[0]),
-=======
-  if (v_output.has_image() && v_input.has_image() && v_weight.has_image()) {
-
-    const struct {
-      int32_t kernel_ic, kernel_oc;
-      int32_t stride_x, stride_y;
-      int32_t padding_x, padding_y;
-      float clamp_x, clamp_y;
-    } block {
-      safe_downcast<int32_t>(filter[Layout::Filter::input]),
-      safe_downcast<int32_t>(filter[Layout::Filter::output]),
-      safe_downcast<int32_t>(stride[Layout::Parameter::width]),
-      safe_downcast<int32_t>(stride[Layout::Parameter::height]),
-      safe_downcast<int32_t>(padding[Layout::Parameter::width]),
-      safe_downcast<int32_t>(padding[Layout::Parameter::height]),
-      output_min,
-      output_max,
->>>>>>> 8f629cee
     };
 
     context->dispatch(
@@ -670,7 +632,6 @@
     const IntArrayRef dilation,
     const float output_min,
     const float output_max) {
-<<<<<<< HEAD
   if C10_LIKELY(v_output.has_image() && v_input.has_image() && v_weight.has_image()) {
     const struct Block final {
       ivec4 kernel;
@@ -678,7 +639,7 @@
       ivec2 padding;
       ivec2 dilate;
       vec2 clamp;
-      ivec2 stacks_per_tower;
+      ivec4 src_filter;
     } block {
       {
         safe_downcast<int32_t>(filter[Layout::Filter::width]),
@@ -702,33 +663,12 @@
         output_min,
         output_max,
       },
-      safe_downcast<int32_t>(v_weight.sizes()[0]),
-=======
-  if (v_output.has_image() && v_input.has_image() && v_weight.has_image()) {
-    const struct {
-      int32_t kernel_x, kernel_y, kernel_ic, kernel_oc;
-      int32_t stride_x, stride_y;
-      int32_t padding_x, padding_y;
-      int32_t dilate_x, dilate_y;
-      float clamp_x, clamp_y;
-      int32_t src_filter_w, src_filter_h, src_filter_w4;
-    } block {
-      safe_downcast<int32_t>(filter[Layout::Filter::width]),
-      safe_downcast<int32_t>(filter[Layout::Filter::height]),
-      safe_downcast<int32_t>(filter[Layout::Filter::input]),
-      safe_downcast<int32_t>(filter[Layout::Filter::output]),
-      safe_downcast<int32_t>(stride[Layout::Parameter::width]),
-      safe_downcast<int32_t>(stride[Layout::Parameter::height]),
-      safe_downcast<int32_t>(padding[Layout::Parameter::width]),
-      safe_downcast<int32_t>(padding[Layout::Parameter::height]),
-      safe_downcast<int32_t>(dilation[Layout::Parameter::width]),
-      safe_downcast<int32_t>(dilation[Layout::Parameter::height]),
-      output_min,
-      output_max,
-      safe_downcast<int32_t>(src_filter[Layout::Filter::width]),
-      safe_downcast<int32_t>(src_filter[Layout::Filter::height]),
-      safe_downcast<int32_t>(src_filter[Layout::Filter::width]*4),
->>>>>>> 8f629cee
+      {
+        safe_downcast<int32_t>(src_filter[Layout::Filter::width]),
+        safe_downcast<int32_t>(src_filter[Layout::Filter::height]),
+        safe_downcast<int32_t>(src_filter[Layout::Filter::width] * 4),
+        0,
+      },
     };
 
     context->dispatch(
@@ -763,6 +703,98 @@
         v_bias.buffer(
             command_buffer,
             vTensor::Stage::Compute),
+        // Object lifetime is managed by the resource pool.
+        // It is OK not to keep track of the handle.
+        context->resource().pool.uniform(block).object);
+  }
+  else {
+    TORCH_CHECK(false, "Not implemented!");
+  }
+}
+
+void conv2d_old(
+    api::Context* const context,
+    api::Command::Buffer& command_buffer,
+    vTensor& v_output,
+    const vTensor& v_input,
+    const vTensor& v_weight,
+    const vTensor& v_bias,
+    const IntArrayRef filter,
+    const IntArrayRef stride,
+    const IntArrayRef padding,
+    const IntArrayRef dilation,
+    const float output_min,
+    const float output_max) {
+  using namespace api::utils;
+
+  if (v_output.has_image() && v_input.has_image() && v_weight.has_image()) {
+    const int32_t W = v_input.extents().data[0];
+    const int32_t H = v_input.extents().data[1];
+    const int32_t C_4 = v_input.extents().data[2];
+    const int32_t C = 4 * C_4;
+
+    const int32_t OW = v_output.extents().data[0];
+    const int32_t OH = v_output.extents().data[1];
+    const int32_t OC_4 = v_output.extents().data[2];
+    const int32_t OC = 4 * OC_4;
+
+    const struct Block final {
+      int32_t padding_x, padding_y;
+      int32_t kernel_x, kernel_y;
+      int32_t stride_x, stride_y;
+      int32_t dilate_x, dilate_y;
+      int32_t outputSize[4];
+      int32_t inputSize[4];
+      float outputMin;
+      float outputMax;
+    } block {
+      safe_downcast<int32_t>(padding[Layout::Parameter::width]),
+      safe_downcast<int32_t>(padding[Layout::Parameter::height]),
+      safe_downcast<int32_t>(filter[Layout::Filter::width]),
+      safe_downcast<int32_t>(filter[Layout::Filter::height]),
+      safe_downcast<int32_t>(stride[Layout::Parameter::width]),
+      safe_downcast<int32_t>(stride[Layout::Parameter::height]),
+      safe_downcast<int32_t>(dilation[Layout::Parameter::width]),
+      safe_downcast<int32_t>(dilation[Layout::Parameter::height]),
+      { OW, OH, OC_4, OC },
+      { W, H, C_4, C },
+      output_min,
+      output_max,
+    };
+
+    context->dispatch(
+        command_buffer,
+        {
+          VK_DESCRIPTOR_TYPE_STORAGE_IMAGE,
+          VK_DESCRIPTOR_TYPE_COMBINED_IMAGE_SAMPLER,
+          VK_DESCRIPTOR_TYPE_COMBINED_IMAGE_SAMPLER,
+          VK_DESCRIPTOR_TYPE_STORAGE_BUFFER,
+          VK_DESCRIPTOR_TYPE_UNIFORM_BUFFER,
+        },
+        VK_KERNEL(conv2d_nogroup_clamp),
+        //VK_KERNEL(conv2d_nogroup_clamp_1x),
+        v_output.extents(),
+        // Write-only access bypasses synchronization but inserts appropriate
+        // barriers if necessary.
+        v_output.image(
+          command_buffer,
+          vTensor::Stage::Compute,
+          vTensor::Access::Write),
+        // Read-only access is implied on const tensors and triggers an async
+        // synchronization if necessary.
+        v_input.image(
+          command_buffer,
+          vTensor::Stage::Compute),
+        // Read-only access is implied on const tensors and triggers an async
+        // synchronization if necessary.
+        v_weight.image(
+          command_buffer,
+          vTensor::Stage::Compute),
+        // Read-only access is implied on const tensors and triggers an async
+        // synchronization if necessary.
+        v_bias.buffer(
+          command_buffer,
+          vTensor::Stage::Compute),
         // Object lifetime is managed by the resource pool.
         // It is OK not to keep track of the handle.
         context->resource().pool.uniform(block).object);
@@ -891,99 +923,6 @@
   };
 }
 
-void conv2d_old(
-    api::Context* const context,
-    api::Command::Buffer& command_buffer,
-    vTensor& v_output,
-    const vTensor& v_input,
-    const vTensor& v_weight,
-    const vTensor& v_bias,
-    const IntArrayRef filter,
-    const IntArrayRef stride,
-    const IntArrayRef padding,
-    const IntArrayRef dilation,
-    const float output_min,
-    const float output_max) {
-
-  using namespace api::utils;
-
-  if (v_output.has_image() && v_input.has_image() && v_weight.has_image()) {
-    const int32_t W = v_input.extents().data[0];
-    const int32_t H = v_input.extents().data[1];
-    const int32_t C_4 = v_input.extents().data[2];
-    const int32_t C = 4 * C_4;
-
-    const int32_t OW = v_output.extents().data[0];
-    const int32_t OH = v_output.extents().data[1];
-    const int32_t OC_4 = v_output.extents().data[2];
-    const int32_t OC = 4 * OC_4;
-
-    const struct Block final {
-      int32_t padding_x, padding_y;
-      int32_t kernel_x, kernel_y;
-      int32_t stride_x, stride_y;
-      int32_t dilate_x, dilate_y;
-      int32_t outputSize[4];
-      int32_t inputSize[4];
-      float outputMin;
-      float outputMax;
-    } block {
-      safe_downcast<int32_t>(padding[Layout::Parameter::width]),
-      safe_downcast<int32_t>(padding[Layout::Parameter::height]),
-      safe_downcast<int32_t>(filter[Layout::Filter::width]),
-      safe_downcast<int32_t>(filter[Layout::Filter::height]),
-      safe_downcast<int32_t>(stride[Layout::Parameter::width]),
-      safe_downcast<int32_t>(stride[Layout::Parameter::height]),
-      safe_downcast<int32_t>(dilation[Layout::Parameter::width]),
-      safe_downcast<int32_t>(dilation[Layout::Parameter::height]),
-      { OW, OH, OC_4, OC },
-      { W, H, C_4, C },
-      output_min,
-      output_max,
-    };
-
-    context->dispatch(
-        command_buffer,
-        {
-          VK_DESCRIPTOR_TYPE_STORAGE_IMAGE,
-          VK_DESCRIPTOR_TYPE_COMBINED_IMAGE_SAMPLER,
-          VK_DESCRIPTOR_TYPE_COMBINED_IMAGE_SAMPLER,
-          VK_DESCRIPTOR_TYPE_STORAGE_BUFFER,
-          VK_DESCRIPTOR_TYPE_UNIFORM_BUFFER,
-        },
-        VK_KERNEL(conv2d_nogroup_clamp),
-        //VK_KERNEL(conv2d_nogroup_clamp_1x),
-        v_output.extents(),
-        // Write-only access bypasses synchronization but inserts appropriate
-        // barriers if necessary.
-        v_output.image(
-          command_buffer,
-          vTensor::Stage::Compute,
-          vTensor::Access::Write),
-        // Read-only access is implied on const tensors and triggers an async
-        // synchronization if necessary.
-        v_input.image(
-          command_buffer,
-          vTensor::Stage::Compute),
-        // Read-only access is implied on const tensors and triggers an async
-        // synchronization if necessary.
-        v_weight.image(
-          command_buffer,
-          vTensor::Stage::Compute),
-        // Read-only access is implied on const tensors and triggers an async
-        // synchronization if necessary.
-        v_bias.buffer(
-          command_buffer,
-          vTensor::Stage::Compute),
-        // Object lifetime is managed by the resource pool.
-        // It is OK not to keep track of the handle.
-        context->resource().pool.uniform(block).object);
-  }
-  else {
-    TORCH_CHECK(false, "Not implemented!");
-  }
-}
-
 Tensor Conv2dOpContext::run(const Tensor& input_arg) const {
   api::Context* const context = api::context();
 
@@ -1006,26 +945,11 @@
     input.options(),
   };
 
-  api::Command::Buffer& command_buffer = context->command().pool.stream();
-
-  if (is_depthwise(unpacked_.filter, unpacked_.groups)) {
-    conv2d_depthwise(
-        context,
-        command_buffer,
-        v_output,
-        v_input,
-        packed_.v_weight,
-        packed_.v_bias,
-        packed_.filter,
-        packed_.stride,
-        packed_.padding,
-        packed_.dilation,
-        packed_.output_min,
-        packed_.output_max);
-  }
-  else {
-    if (Experimentation::kUseConv2dOldApi) {
-      conv2d_old(
+  api::Command::Pool& command_pool = context->command().pool;
+  api::Command::Buffer& command_buffer = command_pool.stream();
+  {
+    if (is_depthwise(unpacked_.filter, unpacked_.groups)) {
+      conv2d_dw(
           context,
           command_buffer,
           v_output,
@@ -1039,23 +963,10 @@
           packed_.dilation,
           packed_.output_min,
           packed_.output_max);
-    } else {
-      if (is_pointwise(unpacked_.filter)) {
-        conv2d_pointwise(
-            context,
-            command_buffer,
-            v_output,
-            v_input,
-            packed_.v_weight,
-            packed_.v_bias,
-            packed_.filter,
-            packed_.stride,
-            packed_.padding,
-            packed_.output_min,
-            packed_.output_max);
-      }
-      else {
-        conv2d(
+    }
+    else {
+      if (Experimentation::kUseConv2dOldApi) {
+        conv2d_old(
             context,
             command_buffer,
             v_output,
@@ -1068,11 +979,9 @@
             packed_.dilation,
             packed_.output_min,
             packed_.output_max);
-<<<<<<< HEAD
-=======
       } else {
         if (is_pointwise(unpacked_.filter)) {
-          conv2d_pointwise(
+          conv2d_pw(
               context,
               command_buffer,
               v_output,
@@ -1101,10 +1010,10 @@
               packed_.output_min,
               packed_.output_max);
         }
->>>>>>> 8f629cee
       }
     }
   }
+  command_pool.submit(context->gpu().queue, command_buffer);
 
   return convert(v_output);
 }
