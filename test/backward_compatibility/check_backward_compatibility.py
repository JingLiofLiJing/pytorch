--- conflicted
+++ resolved
@@ -47,11 +47,6 @@
     ('aten::ones_like', datetime.date(2020, 3, 15)),
     ('aten::randint_like', datetime.date(2020, 3, 15)),
     ('aten::zeros_like', datetime.date(2020, 3, 15)),
-<<<<<<< HEAD
-    ('_aten', datetime.date(2020, 4, 1)),
-    ('aten::_empty_affine_quantized', datetime.date(2020, 4, 1)),
-    ('aten::_empty_per_channel_affine_quantized', datetime.date(2020, 4, 1)),
-=======
     ('aten::Bool', datetime.date(2020, 4, 1)),
     ('aten::Float', datetime.date(2020, 4, 1)),
     ('aten::to', datetime.date(2020, 4, 1)),
@@ -116,7 +111,8 @@
     ('aten::_linear_prepack', datetime.date(2020, 4, 1)),
     ('aten::_conv2d_packed', datetime.date(2020, 4, 1)),
     ('aten::_conv2d_prepack', datetime.date(2020, 4, 1)),
->>>>>>> 0e4c0187
+    ('aten::_empty_affine_quantized', datetime.date(2020, 4, 1)),
+    ('aten::_empty_per_channel_affine_quantized', datetime.date(2020, 4, 1)),
 ]
 
 
