from __future__ import absolute_import, division, print_function, unicode_literals

import argparse
import datetime
import re
import sys
from collections import defaultdict

import torch
from torch._C import parse_schema


# The date specifies how long the allowlist exclusion should apply to.
#
#   - If we NEVER give BC guarantee for an operator, you can put the
#     date arbitrarily far in the future.
#   - Otherwise, pick a date that is far enough in the future that you
#     believe you can land your diff before then.
#
# Allowlist entries can be removed after the date listed on them passes.
#
# Allowlist item format:
# [
#   0: function name regex
#   1: date until which the allowlist entry is valid
#   2: (optional) function argument regex
# ]
#
# NB: function name DOES NOT include overload name!
allow_list = [
    ("c10_experimental", datetime.date(2222, 1, 1)),
    # We export some functions and classes for test_jit.py directly from libtorch.so,
    # it's not important to have BC for them
    ("_TorchScriptTesting.*", datetime.date(9999, 1, 1)),
    # Internal, profiler-specific ops
    ("profiler::_call_end_callbacks_on_jit_fut*", datetime.date(9999, 1, 1)),
    ("profiler::_record_function_enter", datetime.date(9999, 1, 1)),
    ("tensorexpr::Group", datetime.date(2020, 9, 9)),
    ("aten::append*", datetime.date(2020, 4, 15)),
    ("aten::_min", datetime.date(2020, 9, 9)),
    ("aten::_max", datetime.date(2020, 9, 9)),
    ("aten::amax", datetime.date(2020, 10, 9)),
    ("aten::amin", datetime.date(2020, 10, 9)),
    ("aten::min_values", datetime.date(2020, 10, 9)),
    ("aten::max_values", datetime.date(2020, 10, 9)),
    ("aten::split_with_sizes", datetime.date(2020, 7, 29)),
    ("aten::eq", datetime.date(2020, 7, 30)),
    ("aten::log", datetime.date(2020, 7, 30)),
    ("aten::__and__", datetime.date(2020, 7, 30)),
    ("aten::__or__", datetime.date(2020, 7, 30)),
    ("aten::__xor__", datetime.date(2020, 7, 30)),
    ("aten::add", datetime.date(2020, 7, 30)),
    ("aten::__upsample_bilinear", datetime.date(2020, 7, 30)),
    ("aten::hash", datetime.date(2020, 7, 30)),
    ("aten::divmod", datetime.date(2020, 7, 30)),
    ("aten::sorted", datetime.date(2020, 8, 30)),
    ("aten::__contains__", datetime.date(2020, 7, 30)),
    ("aten::ne", datetime.date(2020, 7, 30)),
    ("aten::index", datetime.date(2020, 7, 30)),
    ("aten::isnan", datetime.date(2020, 7, 30)),
    ("aten::pow", datetime.date(2020, 7, 30)),
    ("aten::atan2", datetime.date(2020, 7, 30)),
    ("aten::copy_", datetime.date(2020, 7, 30)),
    ("aten::sort", datetime.date(2020, 7, 30)),
    ('aten::_convolution', datetime.date(2020, 10, 15)),
    ('aten::cudnn_convolution', datetime.date(2020, 10, 15)),
    ('aten::cudnn_convolution_transpose', datetime.date(2020, 10, 15)),
    ('aten::_convolution_double_backward', datetime.date(2020, 10, 15)),
    ('aten::cudnn_convolution_backward_input', datetime.date(2020, 10, 15)),
    ('aten::cudnn_convolution_backward', datetime.date(2020, 10, 15)),
    ('aten::cudnn_convolution_backward_weight', datetime.date(2020, 10, 15)),
    ('aten::cudnn_convolution_transpose_backward', datetime.date(2020, 10, 15)),
    ('aten::cudnn_convolution_transpose_backward_input', datetime.date(2020, 10, 15)),
    ('aten::cudnn_convolution_transpose_backward_weight', datetime.date(2020, 10, 15)),
    ("aten::_cudnn_init_dropout_state", datetime.date(2020, 7, 30)),
    ("aten::sparse_coo_tensor", datetime.date(2020, 7, 30)),
    ("aten::_sparse_coo_tensor_with_dims", datetime.date(2020, 7, 30)),
    ("aten::_sparse_coo_tensor_with_dims_and_tensors", datetime.date(2020, 7, 30)),
    ("aten::__lshift__", datetime.date(2020, 7, 30)),
    ("aten::__rshift__", datetime.date(2020, 7, 30)),
    ("aten::__round_to_zero_floordiv", datetime.date(2020, 7, 30)),
    ("aten::gcd", datetime.date(2020, 7, 30)),
    ("aten::unflatten", datetime.date(2020, 8, 14)),
    ("aten::linalg_outer", datetime.date(2020, 8, 30)),
    # WARNING: overload name here doesn't do anything
    ("aten::linalg_outer.out", datetime.date(2020, 8, 30)),
    ("aten::linalg_norm", datetime.date(2020, 9, 30)),
    ("aten::linalg_norm.ord_str", datetime.date(2020, 9, 30)),
    ("aten::linalg_norm.out", datetime.date(2020, 9, 30)),
    ("aten::linalg_norm.ord_str_out", datetime.date(2020, 9, 30)),
    ("aten::_compute_linear_combination", datetime.date(2020, 9, 1)),
<<<<<<< HEAD
    ("__getstate__", datetime.date(2020, 9, 1), "Conv[23]dPackedParams"),
    ("aten::linspace", datetime.date(2020, 9, 30)),
    ("aten::linspace.out", datetime.date(2020, 9, 30)),
    ("aten::logspace", datetime.date(2020, 9, 30)),
    ("aten::logspace.out", datetime.date(2020, 9, 30)),
=======
    ("__getstate__", datetime.date(2020, 9, 11), "Conv[23]dPackedParams"),
>>>>>>> a309355b
    ("aten::_var", datetime.date(2020, 10, 1)),
    ("aten::_std", datetime.date(2020, 10, 1)),
    ("aten::_foreach_add_", datetime.date(2020, 10, 1)),
]


def allow_listed(schema, allow_list):
    for item in allow_list:
        if item[1] < datetime.date.today():
            continue
        regexp = re.compile(item[0])
        if regexp.search(schema.name):
            if len(item) > 2:
                # if arguments regex is present, use it
                regexp_args = re.compile(item[2])
                return bool(regexp_args.search(str(schema)))
            return True
    return False


def dont_parse(schema_line):
    for item in dont_parse_list:
        if item[1] < datetime.date.today():
            continue
        regexp = re.compile(item[0])
        if regexp.search(schema_line):
            return True
    return False


def check_bc(existing_schemas):
    new_schemas = torch._C._jit_get_all_schemas()
    new_schemas += torch._C._jit_get_custom_class_schemas()
    new_schema_dict = defaultdict(list)
    for s in new_schemas:
        new_schema_dict[s.name].append(s)

    is_bc = True
    broken_ops = []
    for existing_schema in existing_schemas:
        if allow_listed(existing_schema, allow_list):
            print("schema: ", str(existing_schema), " found on allowlist, skipping")
            continue
        print("processing existing schema: ", str(existing_schema))
        matching_new_schemas = new_schema_dict.get(existing_schema.name, [])
        found = False
        for matching_new_schema in matching_new_schemas:
            if matching_new_schema.is_backward_compatible_with(existing_schema):
                found = True
                break
        if not found:
            print(
                "Can NOT find backward compatible schemas after changes "
                "for schema {} from the following candidates:\n[\n{}\n]".format(
                    str(existing_schema),
                    "\n\t".join(str(s) for s in matching_new_schemas),
                )
            )
            # TODO Print out more details about why candidates don't match.
            broken_ops.append(str(existing_schema))
            is_bc = False
    if is_bc:
        print("Found backward compatible schemas for all existing schemas")
    else:
        print(
            "The PR is introducing backward incompatible changes to the "
            "operator library. Please contact PyTorch team to confirm "
            "whether this change is wanted or not. \n\nBroken ops: "
            "[\n\t{}\n]".format("\n\t".join(broken_ops))
        )
    return is_bc


if __name__ == "__main__":
    parser = argparse.ArgumentParser(description="Process some integers.")
    parser.add_argument(
        "--existing-schemas",
        help="filename to load existing schemas",
        type=str,
        default="schemas.txt",
    )
    args = parser.parse_args()
    existing_schema_dict = dict()
    slist = []
    with open(args.existing_schemas, "r") as f:
        while True:
            line = f.readline()
            if not line:
                break
            s = parse_schema(line.strip())
            slist.append(s)

    if not check_bc(slist):
        sys.exit(1)<|MERGE_RESOLUTION|>--- conflicted
+++ resolved
@@ -89,15 +89,11 @@
     ("aten::linalg_norm.out", datetime.date(2020, 9, 30)),
     ("aten::linalg_norm.ord_str_out", datetime.date(2020, 9, 30)),
     ("aten::_compute_linear_combination", datetime.date(2020, 9, 1)),
-<<<<<<< HEAD
-    ("__getstate__", datetime.date(2020, 9, 1), "Conv[23]dPackedParams"),
     ("aten::linspace", datetime.date(2020, 9, 30)),
     ("aten::linspace.out", datetime.date(2020, 9, 30)),
     ("aten::logspace", datetime.date(2020, 9, 30)),
     ("aten::logspace.out", datetime.date(2020, 9, 30)),
-=======
     ("__getstate__", datetime.date(2020, 9, 11), "Conv[23]dPackedParams"),
->>>>>>> a309355b
     ("aten::_var", datetime.date(2020, 10, 1)),
     ("aten::_std", datetime.date(2020, 10, 1)),
     ("aten::_foreach_add_", datetime.date(2020, 10, 1)),
