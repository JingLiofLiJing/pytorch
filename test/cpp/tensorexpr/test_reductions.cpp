#include <limits>
#include <memory>
#include <sstream>
#include <stdexcept>
#include <unordered_map>
#include "test/cpp/tensorexpr/test_base.h"

#include "test/cpp/tensorexpr/padded_buffer.h"
#include "torch/csrc/jit/tensorexpr/analysis.h"
#include "torch/csrc/jit/tensorexpr/eval.h"
#include "torch/csrc/jit/tensorexpr/ir.h"
#include "torch/csrc/jit/tensorexpr/ir_printer.h"
#include "torch/csrc/jit/tensorexpr/ir_simplifier.h"
#include "torch/csrc/jit/tensorexpr/loopnest.h"
#include "torch/csrc/jit/tensorexpr/tensor.h"

namespace torch {
namespace jit {

using namespace torch::jit::tensorexpr;

// Sum an array to a single value.
void testReduceSum1D() {
  KernelScope kernel_scope;

  Placeholder b(BufHandle("b", {10}, kFloat));
  std::vector<float> in(10);
  for (int j = 0; j < 10; ++j) {
    in[j] = j;
  }

  std::vector<float> out(1, -1.f);

  Tensor* c = Reduce("sum", {}, Sum(), b, {{10, "m"}});
  LoopNest loop({c});
  loop.prepareForCodegen();
  Stmt* s = loop.root_stmt();
  s = IRSimplifier::simplify(s);

  SimpleIREvaluator cg(s, {b, c});

  cg.call({in, out});
  ASSERT_EQ(out[0], 45);
}
// Sum a 2D tensor to a 1D tensor with dynamic shapes.
void testReduceSum2D() {
  KernelScope kernel_scope;

  const int M = 3;
  const int N = 7;

  VarHandle m("m", kInt);
  VarHandle n("n", kInt);

  Placeholder b(BufHandle("b", {m, n}, kFloat));
  std::vector<float> in(M * N);
  for (int i = 0; i < M; ++i) {
    for (int j = 0; j < N; ++j) {
      in[i * N + j] = j;
    }
  }

  std::vector<float> out(M, -1.f);

  Tensor* c = Reduce("sum", {{M, "m"}}, Sum(), b, {{N, "n"}});
  LoopNest loop({c});
  loop.prepareForCodegen();
  Stmt* s = loop.root_stmt();
  s = IRSimplifier::simplify(s);

  SimpleIREvaluator cg(s, {b, c, n, m});

  cg.call({in, out, 5, 7});

  float expected = 0;
  for (int i = 0; i < N; ++i) {
    expected += i;
  }

  for (int i = 0; i < M; ++i) {
    ASSERT_EQ(out[i], expected);
  }
}

// Sum a 3D tensor to both a 2D and 1D tensor, then reduce the 2D tensor flat to
// check our work.
void testReduceSum3D() {
  KernelScope kernel_scope;

  const int M = 10;
  VarHandle m("m", kInt);

  Placeholder b(BufHandle("b", {2, 3, m}, kFloat));

  Tensor* c = Reduce("sum", {{2, "l"}, {3, "n"}}, Sum(), b, {{m, "m"}});
  LoopNest loop({c});
  loop.prepareForCodegen();
  Stmt* s = loop.root_stmt();
  s = IRSimplifier::simplify(s);

  SimpleIREvaluator cg(s, {b, c, m});

  std::vector<float> bData(2 * 3 * M, 0);
  std::vector<float> cData(2 * 3, 6.0f);
  std::vector<float> dData(2, 1.0f);
  std::vector<float> eData(2, 1.0f);

  for (int i = 0; i < 2 * 3; ++i) {
    for (int j = 0; j < M; ++j) {
      bData[i * M + j] = j;
    }
  }

  cg.call({bData, cData, M});
  float expected = 0;
  for (int i = 0; i < M; ++i) {
    expected += i;
  }

  for (int i = 0; i < 2 * 3; ++i) {
    ASSERT_EQ(cData[i], expected);
  }

  Tensor* d = Reduce("sum2", {{2, "l"}}, Sum(), b, {{3, "n"}, {m, "m"}});
  LoopNest loop2({d});
  loop2.prepareForCodegen();
  Stmt* s2 = loop2.root_stmt();
  s2 = IRSimplifier::simplify(s2);

  SimpleIREvaluator cg2(s2, {b, d, m});
  cg2.call({bData, dData, M});

  // We're combining an additional dimension of 3, so the sum is 3x.
  expected = expected * 3;

  for (int i = 0; i < 2; ++i) {
    ASSERT_EQ(dData[i], expected);
  }

  // This is the same as just reducing the original result across that axis.
<<<<<<< HEAD
  ExternalTensor c_buf(BufHandle(c->buf()));
=======
  Placeholder c_buf(BufHandle(c->func_var()));
>>>>>>> 19894881
  Tensor* e = Reduce("sum3", {{2, "l"}}, Sum(), c_buf, {{3, "m"}});
  LoopNest loop3({e});
  loop3.prepareForCodegen();
  Stmt* s3 = loop3.root_stmt();
  s3 = IRSimplifier::simplify(s3);

  SimpleIREvaluator cg3(s3, {c, e});
  cg3.call({cData, eData});

  for (int i = 0; i < 2; ++i) {
    ASSERT_EQ(eData[i], expected);
  }
}

// Sum a large (10 D) Tensor 5 dimensions in.
void testReduceSum10D() {
  KernelScope kernel_scope;

  Placeholder in_(BufHandle("in_", {2, 3, 2, 3, 2, 3, 2, 3, 2, 3}, kFloat));
  const int InputSize = 2 * 3 * 2 * 3 * 2 * 3 * 2 * 3 * 2 * 3;
  Placeholder out_(BufHandle("out_", {2, 3, 2, 3, 2}, kFloat));
  const int OutputSize = 2 * 3 * 2 * 3 * 2;

  std::vector<float> in(InputSize, 1.f);
  std::vector<float> out(OutputSize, -1.f);

  Tensor* c = Reduce(
      "sum",
      {{2, "a"}, {3, "b"}, {2, "c"}, {3, "d"}, {2, "e"}},
      Sum(),
      in_,
      {{3, "f"}, {2, "g"}, {3, "h"}, {2, "i"}, {3, "j"}});
  LoopNest loop({c});
  loop.prepareForCodegen();
  Stmt* s = loop.root_stmt();
  s = IRSimplifier::simplify(s);

  SimpleIREvaluator cg(s, {in_, c});

  cg.call({in, out});

  float expected = InputSize / OutputSize;
  for (int i = 0; i < OutputSize; ++i) {
    ASSERT_EQ(out[i], expected);
  }
}

// Reduce via Mul rather than Add using a custom Reducer.
void testReduceProduct() {
  KernelScope kernel_scope;

  const int M = 4;
  const int N = 4;

  Placeholder b(BufHandle("b", {M, N}, kFloat));
  std::vector<float> in(M * N);
  for (int i = 0; i < M; ++i) {
    for (int j = 0; j < N; ++j) {
      in[i * N + j] = 2 + j;
    }
  }

  std::vector<float> out(M, -1.f);

  Reducer product(
      ExprHandle(1.f), [](ExprHandle a, ExprHandle b) { return a * b; });

  Tensor* c = Reduce("product", {{M, "m"}}, product, b, {{N, "n"}});
  LoopNest loop({c});
  loop.prepareForCodegen();
  Stmt* s = loop.root_stmt();
  s = IRSimplifier::simplify(s);

  SimpleIREvaluator cg(s, {b, c});

  cg.call({in, out});

  float expected = 1;
  for (int i = 0; i < N; ++i) {
    expected *= 2 + i;
  }

  for (int i = 0; i < M; ++i) {
    ASSERT_EQ(out[i], expected);
  }
}

// Maximum reductions.
void testReduceMax() {
  KernelScope kernel_scope;

  Placeholder in_(BufHandle("b", {10}, kFloat));

  std::vector<float> in(10);
  std::vector<float> out(1, -1.f);
  for (int j = 0; j < 10; ++j) {
    in[j] = j;
  }

  Tensor* dm1 = Reduce("max", {}, Maximum(kFloat), in_, {{10, "m"}});

  LoopNest loop({dm1});
  loop.prepareForCodegen();
  Stmt* s = loop.root_stmt();
  s = IRSimplifier::simplify(s);
  SimpleIREvaluator cg(s, {in_, dm1});

  cg.call({in, out});

  ASSERT_EQ(out[0], 9);

  Placeholder in2_(BufHandle("b", {2, 5}, kFloat));
  std::vector<float> out2(2, -1.f);

  Tensor* m2d = Reduce("max", {{2, "n"}}, Maximum(kFloat), in2_, {{5, "m"}});

  loop = LoopNest({m2d});
  loop.prepareForCodegen();
  s = loop.root_stmt();
  s = IRSimplifier::simplify(s);

  SimpleIREvaluator cg2(s, {in2_, m2d});
  cg2.call({in, out2});

  ASSERT_EQ(out2[0], 4);
  ASSERT_EQ(out2[1], 9);
}

// Minimum reduction, with custom initialization.
void testReduceMinCustomInitializer() {
  KernelScope kernel_scope;

  VarHandle minInit("minInit", kFloat);
  Placeholder in_(BufHandle("b", {10}, kFloat));

  std::vector<float> in(10);
  std::vector<float> out(1, -1.f);
  for (int j = 0; j < 10; ++j) {
    in[j] = 10 + j;
  }

  Tensor* min = Reduce(
      "min",
      {},
      Minimum(ExprHandle(minInit)),
      [&](ParameterList& v) { return in_.call(v); },
      {{10, "m"}});

  LoopNest loop({min});
  loop.prepareForCodegen();
  Stmt* s = loop.root_stmt();
  s = IRSimplifier::simplify(s);

  SimpleIREvaluator cg(s, {in_, min, minInit});

  // Works normally (note that out data starts lower than the correct
  // minimum).
  cg.call({in, out, std::numeric_limits<float>::max()});
  ASSERT_EQ(out[0], 10);

  // With an initalizer lower than the min, that's the min.
  cg.call({in, out, 5.f});
  ASSERT_EQ(out[0], 5);
}

// Example implementation of Any/All.
// TODO: this is very awkward without logical And/Or operators.
void testReduceAnyAll() {
  KernelScope kernel_scope;

  VarHandle searchValue("searchValue", kInt);
  Placeholder b(BufHandle("b", {4, 10}, kInt));

  Reducer anyEqSV(ExprHandle(0), [](ExprHandle a, ExprHandle b) {
    return CompareSelect::make(a, 1, 1, b, kEQ);
  });

  Tensor* any = Reduce(
      "anyEqual",
      {{4, "i"}},
      anyEqSV,
      [&](const auto& i, const auto& j) {
        return CompareSelect::make(b(i, j), searchValue, kEQ);
      },
      {{10, "j"}});

  LoopNest loop({any});
  loop.prepareForCodegen();
  Stmt* s = loop.root_stmt();
  s = IRSimplifier::simplify(s);

  SimpleIREvaluator cg(s, {b, any, searchValue});

  std::vector<int> in(40, 0);
  std::vector<int> out(4, 0);

  // input has 0-39 in 4 rows.
  for (int i = 0; i < 40; ++i) {
    in[i] = i;
  }
  cg.call({in, out, 1});

  // only the first row has 1
  ASSERT_EQ(out[0], 1);
  ASSERT_EQ(out[1], 0);
  ASSERT_EQ(out[2], 0);
  ASSERT_EQ(out[3], 0);

  cg.call({in, out, 15});

  // 15 in the 3rd row
  ASSERT_EQ(out[0], 0);
  ASSERT_EQ(out[1], 1);
  ASSERT_EQ(out[2], 0);
  ASSERT_EQ(out[3], 0);

  Reducer allGTSV(ExprHandle(1), [](ExprHandle a, ExprHandle b) {
    return CompareSelect::make(a, 0, 0, b, kEQ);
  });

  Tensor* allGreaterThan = Reduce(
      "allGreaterThan",
      {{4, "i"}},
      allGTSV,
      [&](const auto& i, const auto& j) {
        return CompareSelect::make(b(i, j), searchValue, kGT);
      },
      {{10, "j"}});

  loop = LoopNest({allGreaterThan});
  loop.prepareForCodegen();
  s = loop.root_stmt();
  s = IRSimplifier::simplify(s);

  SimpleIREvaluator cg2(s, {b, allGreaterThan, searchValue});

  cg2.call({in, out, 11});

  // 11 is in row 2.
  ASSERT_EQ(out[0], 0);
  ASSERT_EQ(out[1], 0);
  ASSERT_EQ(out[2], 1);
  ASSERT_EQ(out[3], 1);

  cg2.call({in, out, -3});

  // All are positive.
  ASSERT_EQ(out[0], 1);
  ASSERT_EQ(out[1], 1);
  ASSERT_EQ(out[2], 1);
  ASSERT_EQ(out[3], 1);
}

void testReduceMatmul2D() {
  KernelScope kernel_scope;

  Placeholder tA(BufHandle("tA", {3, 2}, kFloat));
  Placeholder tB(BufHandle("tB", {2, 3}, kFloat));

  std::vector<float> tA_(6);
  std::vector<float> tB_(6);

  std::vector<float> out(9, -1.f);
  for (int i = 0; i < 3; ++i) {
    for (int j = 0; j < 2; ++j) {
      tA_[i * 2 + j] = i * 2 + j;
      tB_[j * 3 + i] = i * 2 + j;
    }
  }

  Tensor* mm = Reduce(
      "mm",
      {{3, "m"}, {3, "n"}},
      Sum(),
      [&](const ExprHandle& m, const ExprHandle& n, const ExprHandle& k) {
        return tA(m, k) * tB(k, n);
      },
      {{2, "k"}});

  LoopNest loop({mm});
  loop.prepareForCodegen();
  Stmt* s = loop.root_stmt();
  s = IRSimplifier::simplify(s);

  SimpleIREvaluator cg(s, {tA, tB, mm});
  cg.call({tA_, tB_, out});

  std::vector<float> expected(
      {1.f, 3.f, 5.f, 3.f, 13.f, 23.f, 5.f, 23.f, 41.f});

  for (int i = 0; i < 9; ++i) {
    ASSERT_EQ(out[i], expected[i]);
  }
}

void testReduceRfactorLike() {
  KernelScope kernel_scope;

  Placeholder in(BufHandle("in", {10, 10}, kFloat));
  std::vector<float> in_(100);
  for (int i = 0; i < 100; ++i) {
    in_[i] = i;
  }
  std::vector<float> in_rf_(10, -2.f);
  std::vector<float> out(1, -1.f);

  Tensor* l1 = Reduce("l1", {{10, "i"}}, Sum(), in, {{10, "j"}});
<<<<<<< HEAD
  ExternalTensor in_rf(BufHandle(l1->buf()));
=======
  Placeholder in_rf(BufHandle(l1->func_var()));
>>>>>>> 19894881

  Tensor* l2 = Reduce("l2", {}, Sum(), in_rf, {{10, "i"}});

  LoopNest loop({l1, l2});
  loop.prepareForCodegen();
  Stmt* s = loop.root_stmt();
  s = IRSimplifier::simplify(s);

  SimpleIREvaluator cg(s, {in, l1, l2});
  cg.call({in_, in_rf_, out});

  ASSERT_EQ(out[0], 99 * 50);
}

void testReduceAsProducer() {
  KernelScope kernel_scope;

  const int M = 10;
  VarHandle m("m", kInt);

  Placeholder a(BufHandle("a", {2, 3}, kFloat));
  Placeholder b(BufHandle("b", {2, 3, m}, kFloat));

  Tensor* c = Reduce("sum", {{2, "l1"}, {3, "n1"}}, Sum(), b, {{m, "m1"}});
  Tensor* d = Compute(
      "scale",
      {{2, "l2"}, {3, "n1"}},
      [&](const VarHandle& l, const VarHandle& n) {
        return c->call(l, n) * a(l, n);
      });
  LoopNest loop({d});
  loop.prepareForCodegen();
  Stmt* s = loop.root_stmt();
  s = IRSimplifier::simplify(s);

  SimpleIREvaluator cg(s, {a, b, d, m});

  std::vector<float> aData(2 * 3, 0);
  std::vector<float> bData(2 * 3 * M, 0);
  std::vector<float> dData(2 * 3, 6.0f);

  for (int i = 0; i < 2 * 3; ++i) {
    aData[i] = 6 - i;
    for (int j = 0; j < M; ++j) {
      bData[i * M + j] = j;
    }
  }

  cg.call({aData, bData, dData, M});
  float expected = 0;
  for (int i = 0; i < M; ++i) {
    expected += i;
  }
  for (int i = 0; i < 2 * 3; ++i) {
    ASSERT_EQ(dData[i], expected * (6 - i));
  }
}

void testReduceAsConsumer() {
  KernelScope kernel_scope;

  const int M = 10;
  VarHandle m("m", kInt);

  Placeholder a(BufHandle("a", {2, 3, m}, kFloat));
  Placeholder b(BufHandle("b", {2, 3, m}, kFloat));

  Tensor* c = Compute(
      "scale",
      {{2, "l2"}, {3, "n1"}, {m, "m1"}},
      [&](const VarHandle& l, const VarHandle& n, const VarHandle& m) {
        return b(l, n, m) * a(l, n, m);
      });
  Tensor* d = Reduce("sum", {{2, "l1"}}, Sum(), c, {{3, "n1"}, {m, "m1"}});
  LoopNest loop({d});
  loop.prepareForCodegen();
  Stmt* s = loop.root_stmt();
  s = IRSimplifier::simplify(s);

  SimpleIREvaluator cg(s, {a, b, d, m});

  std::vector<float> aData(2 * 3 * M, 0);
  std::vector<float> bData(2 * 3 * M, 0);
  std::vector<float> dData(2, 6.0f);

  for (int i = 0; i < 2 * 3; ++i) {
    for (int j = 0; j < M; ++j) {
      bData[i * M + j] = j + 1;
      aData[i * M + j] = 6 - i;
    }
  }

  cg.call({aData, bData, dData, M});
  float expected[2] = {0, 0};
  for (int i = 0; i < 2; ++i) {
    for (int j = 0; j < 3; ++j) {
      for (int k = 0; k < M; ++k) {
        expected[i] += (k + 1) * (6 - (i * 3 + j));
      }
    }
  }

  for (int i = 0; i < 2; ++i) {
    ASSERT_EQ(dData[i], expected[i]);
  }
}

void testSplitReduceAxis() {
  KernelScope kernel_scope;

  Placeholder in(BufHandle("in", {16, 8}, kFloat));

  std::vector<float> in_(16 * 8);
  for (int i = 0; i < 16; ++i) {
    for (int j = 0; j < 8; ++j) {
      in_[i * 8 + j] = i;
    }
  }
  std::vector<float> out(16, -1.f);

  Tensor* tensor = Reduce("sum", {{16, "m"}}, Sum(), in, {{8, "n"}});
  LoopNest l({tensor});
  For* x_outer;
  For* x_inner;
  For* x_tail;
  std::vector<For*> loops = l.getLoopStmtsFor(tensor);
  l.splitWithTail(loops[1], 2, &x_outer, &x_inner, &x_tail);

  l.prepareForCodegen();

  Stmt* s = l.root_stmt();
  s = IRSimplifier::simplify(s);

  SimpleIREvaluator cg(s, {in, tensor});
  cg.call({in_, out});

  for (int i = 0; i < 16; ++i) {
    ASSERT_EQ(out[i], i * 8);
  }
}

void testSplitNonReduceAxis() {
  KernelScope kernel_scope;

  Placeholder in(BufHandle("in", {16, 8}, kFloat));

  std::vector<float> in_(16 * 8);
  for (int i = 0; i < 16; ++i) {
    for (int j = 0; j < 8; ++j) {
      in_[i * 8 + j] = i;
    }
  }
  std::vector<float> out(16, -1.f);
  Tensor* tensor = Reduce("sum", {{16, "m"}}, Sum(), in, {{8, "n"}});
  LoopNest l({tensor});
  For* x_outer;
  For* x_inner;
  For* x_tail;
  std::vector<For*> loops = l.getLoopStmtsFor(tensor);
  l.splitWithTail(loops[0], 2, &x_outer, &x_inner, &x_tail);

  For* x_2;
  For* x_1;
  For* x_tail_2;
  l.splitWithTail(x_outer, 2, &x_2, &x_1, &x_tail_2);

  l.prepareForCodegen();

  Stmt* s = l.root_stmt();
  s = IRSimplifier::simplify(s);

  SimpleIREvaluator cg(s, {in, tensor});
  cg.call({in_, out});

  for (int i = 0; i < 16; ++i) {
    ASSERT_EQ(out[i], i * 8);
  }
}

void testReorderedReductionInitializer() {
  KernelScope kernel_scope;
  /* From the quip:
  for k in 0..1:  // blockIdx
    for m in 0..128:
      for n in 0..64: // threadIdx
        SumOp(c(k, n), 0, a(k, m, n), {m})
  */

  Placeholder in(BufHandle("in", {1, 12, 6}, kFloat));
  std::vector<float> in_(12 * 6, 1.f);

  Tensor* tensor_ = Reduce("sum", {{1, "k"}, {12, "n"}}, Sum(), in, {{6, "m"}});
  LoopNest l_({tensor_});

  l_.prepareForCodegen();
  Stmt* s_ = Stmt::clone(l_.root_stmt());
  s_ = IRSimplifier::simplify(s_);

  Tensor* tensor = Reduce("sum", {{1, "k"}, {12, "n"}}, Sum(), in, {{6, "m"}});
  LoopNest l({tensor});

  auto loops = l.getLoopStmtsFor(tensor);
  l.setGPUBlockIndex(loops[0], 0);
  l.setGPUThreadIndex(loops[1], 0);

  l.reorderAxis(loops[1], loops[2]);

  Stmt* s = l.root_stmt();
  s = IRSimplifier::simplify(s);

  l.prepareForCodegen();

  s = l.root_stmt();
  s = IRSimplifier::simplify(s);

  std::vector<float> out1(16, -1.f);
  SimpleIREvaluator cg(s_, {in, tensor_});
  cg.call({in_, out1});

  std::vector<float> out2(16, -1.f);
  SimpleIREvaluator cg2(s, {in, tensor});
  cg2.call({in_, out2});

  for (int i = 0; i < 16; ++i) {
    ASSERT_EQ(out1[i], out2[i]);
  }
}

void testReduceRfactor() {
  KernelScope kernel_scope;

  const int M = 10;
  const int N = 10;
  VarHandle m("m", kInt);
  VarHandle n("n", kInt);

  Placeholder b(BufHandle("b", {m, n}, kFloat));
  std::vector<float> in(M * N);
  for (int j = 0; j < M * N; ++j) {
    in[j] = j;
  }

  std::vector<float> out(1, -1.f);

  Tensor* c = Reduce("sum", {}, Sum(), b, {{m, "m"}, {n, "n"}});
  LoopNest loop({c});
  std::vector<For*> loops = loop.getLoopStmtsFor(c);
  auto v = loops.at(1)->var();
  loop.rfactor(c->body(), v);
  auto rc = NodeFinder<ReduceOp>::find(loop.root_stmt());
  ASSERT_EQ(rc.size(), 2);
  loop.prepareForCodegen();
  Stmt* s = loop.root_stmt();
  s = IRSimplifier::simplify(s);

  SimpleIREvaluator cg(s, {b, c, m, n});

  cg.call({in, out, M, N});
  ASSERT_EQ(out[0], 4950);
}

void testReduce3DRfactorInternal() {
  KernelScope kernel_scope;

  const int M = 10;
  const int N = 10;
  const int K = 10;
  VarHandle m("m", kInt);
  VarHandle n("n", kInt);
  VarHandle k("k", kInt);

  Placeholder b(BufHandle("b", {m, n, k}, kFloat));
  std::vector<float> in(M * N * K);
  for (int j = 0; j < M * N * K; ++j) {
    in[j] = j;
  }

  std::vector<float> out(1, -1.f);

  Tensor* c = Reduce("sum", {}, Sum(), b, {{m, "m"}, {n, "n"}, {k, "k"}});
  LoopNest loop({c});
  std::vector<For*> loops = loop.getLoopStmtsFor(c);
  auto v = loops.at(1)->var();
  loop.rfactor(c->body(), v);
  auto rc = NodeFinder<ReduceOp>::find(loop.root_stmt());
  ASSERT_EQ(rc.size(), 2);
  loop.prepareForCodegen();
  Stmt* s = loop.root_stmt();
  s = IRSimplifier::simplify(s);

  SimpleIREvaluator cg(s, {b, c, m, n, k});

  cg.call({in, out, M, N, K});
  ASSERT_EQ(out[0], 499500);
}

void testReduce3DRfactorInner() {
  KernelScope kernel_scope;

  const int M = 10;
  const int N = 10;
  const int K = 10;
  VarHandle m("m", kInt);
  VarHandle n("n", kInt);
  VarHandle k("k", kInt);

  Placeholder b(BufHandle("b", {m, n, k}, kFloat));
  std::vector<float> in(M * N * K);
  for (int j = 0; j < M * N * K; ++j) {
    in[j] = j;
  }

  std::vector<float> out(1, -1.f);

  Tensor* c = Reduce("sum", {}, Sum(), b, {{m, "m"}, {n, "n"}, {k, "k"}});
  LoopNest loop({c});
  std::vector<For*> loops = loop.getLoopStmtsFor(c);
  auto v = loops.at(2)->var();
  loop.rfactor(c->body(), v);
  auto rc = NodeFinder<ReduceOp>::find(loop.root_stmt());
  ASSERT_EQ(rc.size(), 2);
  loop.prepareForCodegen();
  Stmt* s = loop.root_stmt();
  s = IRSimplifier::simplify(s);

  SimpleIREvaluator cg(s, {b, c, m, n, k});

  cg.call({in, out, M, N, K});
  ASSERT_EQ(out[0], 499500);
}

void testReduce3DRfactorOuter() {
  KernelScope kernel_scope;

  const int M = 10;
  const int N = 10;
  const int K = 10;
  VarHandle m("m", kInt);
  VarHandle n("n", kInt);
  VarHandle k("k", kInt);

  Placeholder b(BufHandle("b", {m, n, k}, kFloat));
  std::vector<float> in(M * N * K);
  for (int j = 0; j < M * N * K; ++j) {
    in[j] = j;
  }

  std::vector<float> out(1, -1.f);

  Tensor* c = Reduce("sum", {}, Sum(), b, {{m, "m"}, {n, "n"}, {k, "k"}});
  LoopNest loop({c});
  std::vector<For*> loops = loop.getLoopStmtsFor(c);
  auto v = loops.at(0)->var();
  loop.rfactor(c->body(), v);
  auto rc = NodeFinder<ReduceOp>::find(loop.root_stmt());
  ASSERT_EQ(rc.size(), 2);
  loop.prepareForCodegen();
  Stmt* s = loop.root_stmt();
  s = IRSimplifier::simplify(s);

  SimpleIREvaluator cg(s, {b, c, m, n, k});
  cg.call({in, out, M, N, K});
  ASSERT_EQ(out[0], 499500);
}

void testReduce3DRfactorWithOuter() {
  KernelScope kernel_scope;

  const int L = 5;
  const int M = 5;
  const int N = 5;
  const int K = 5;
  VarHandle l("l", kInt);
  VarHandle m("m", kInt);
  VarHandle n("n", kInt);
  VarHandle k("k", kInt);

  Placeholder b(BufHandle("b", {l, m, n, k}, kFloat));
  std::vector<float> in(L * M * N * K);
  for (int j = 0; j < M * N * K; ++j) {
    in[j] = j;
  }

  std::vector<float> out(L, -1.f);

  Tensor* c =
      Reduce("sum", {{l, "l"}}, Sum(), b, {{m, "m"}, {n, "n"}, {k, "k"}});
  LoopNest loop({c});
  std::vector<For*> loops = loop.getLoopStmtsFor(c);
  auto v = loops.at(3)->var();
  loop.rfactor(c->body(), v);
  auto rc = NodeFinder<ReduceOp>::find(loop.root_stmt());
  ASSERT_EQ(rc.size(), 2);
  loop.prepareForCodegen();
  Stmt* s = loop.root_stmt();
  s = IRSimplifier::simplify(s);

  SimpleIREvaluator cg(s, {b, c, l, m, n, k});
  cg.call({in, out, L, M, N, K});
  ASSERT_EQ(out[0], 7750);
}

void testReduce3DRfactorRepeated() {
  KernelScope kernel_scope;

  const int M = 5;
  const int N = 5;
  const int K = 5;
  VarHandle m("m", kInt);
  VarHandle n("n", kInt);
  VarHandle k("k", kInt);

  Placeholder b(BufHandle("b", {m, n, k}, kFloat));
  std::vector<float> in(M * N * K);
  for (int j = 0; j < M * N * K; ++j) {
    in[j] = j;
  }

  Tensor* c = Reduce("sum", {}, Sum(), b, {{m, "m"}, {n, "n"}, {k, "k"}});

  for (int rVar1 = 0; rVar1 < 3; ++rVar1) {
    for (int rVar2 = 0; rVar2 < 2; ++rVar2) {
      std::vector<float> out(1, -1.f);

      LoopNest loop({c});
      auto reduces = NodeFinder<ReduceOp>::find(loop.root_stmt());
      ASSERT_EQ(reduces.size(), 1);
      auto v1 = reduces[0]->reduce_args()[rVar1];
      loop.rfactor(reduces[0], v1);

      reduces = NodeFinder<ReduceOp>::find(loop.root_stmt());
      ASSERT_EQ(reduces.size(), 2);
      auto v2 = reduces[0]->reduce_args()[rVar2];
      loop.rfactor(reduces[0], v2);

      reduces = NodeFinder<ReduceOp>::find(loop.root_stmt());
      ASSERT_EQ(reduces.size(), 3);

      loop.prepareForCodegen();
      Stmt* s = loop.root_stmt();
      s = IRSimplifier::simplify(s);

      SimpleIREvaluator cg(s, {b, c, m, n, k});

      cg.call({in, out, M, N, K});
      ASSERT_EQ(out[0], 7750);
    }
  }
}

void testReduceRfactorInsertionPoint() {
  KernelScope kernel_scope;

  const int M = 10;
  const int N = 10;
  VarHandle m("m", kInt);
  VarHandle n("n", kInt);

  Placeholder b(BufHandle("b", {m, n}, kFloat));
  std::vector<float> in(M * N);
  for (int j = 0; j < M * N; ++j) {
    in[j] = j;
  }

  std::vector<float> out(1, -1.f);

  Tensor* c = Reduce("sum", {}, Sum(), b, {{m, "m"}, {n, "n"}});
  LoopNest loop({c});
  std::vector<For*> loops = loop.getLoopStmtsFor(c);
  auto v = loops.at(0)->var();
  loop.rfactor(c->body(), v, loops.at(0)->body());
  auto rc = NodeFinder<ReduceOp>::find(loop.root_stmt());
  ASSERT_EQ(rc.size(), 2);
  loop.prepareForCodegen();
  Stmt* s = loop.root_stmt();
  s = IRSimplifier::simplify(s);

  SimpleIREvaluator cg(s, {b, c, m, n});

  cg.call({in, out, M, N});
  ASSERT_EQ(out[0], 4950);
}

void testReduce3DRfactorInsertionPoint() {
  KernelScope kernel_scope;

  const int M = 10;
  const int N = 10;
  const int K = 10;
  VarHandle m("m", kInt);
  VarHandle n("n", kInt);
  VarHandle k("k", kInt);

  Placeholder b(BufHandle("b", {m, n, k}, kFloat));
  std::vector<float> in(M * N * K);
  for (int j = 0; j < M * N * K; ++j) {
    in[j] = j;
  }

  std::vector<float> out(M, -1.f);

  Tensor* c = Reduce("sum", {{m, "m"}}, Sum(), b, {{n, "n"}, {k, "k"}});
  LoopNest loop({c});
  std::vector<For*> loops = loop.getLoopStmtsFor(c);
  auto v = loops.at(1)->var();
  loop.rfactor(c->body(), v, loops.at(1)->body());
  auto rc = NodeFinder<ReduceOp>::find(loop.root_stmt());
  ASSERT_EQ(rc.size(), 2);
  loop.prepareForCodegen();
  Stmt* s = loop.root_stmt();
  s = IRSimplifier::simplify(s);

  SimpleIREvaluator cg(s, {b, c, m, n, k});
  cg.call({in, out, M, N, K});
  ASSERT_EQ(out[0], 4950);
}

void testReduceRepeatedInternalRfactor() {
  KernelScope kernel_scope;

  Placeholder in_(BufHandle("in_", {2, 3, 4, 5, 6}, kFloat));
  const int InputSize = 2 * 3 * 4 * 5 * 6;

  std::vector<float> in(InputSize, 1.f);
  std::vector<float> out(1, -1.f);
  std::vector<float> ref(1, -1.f);

  Tensor* c = Reduce(
      "sum",
      {},
      Sum(),
      in_,
      {{2, "a"}, {3, "b"}, {4, "c"}, {5, "d"}, {6, "e"}});
  LoopNest refloop({c});
  refloop.prepareForCodegen();
  SimpleIREvaluator ref_cg(
      IRSimplifier::simplify(refloop.root_stmt()), {in_, c});
  ref_cg.call({in, ref});

  LoopNest loop({c});

  // rfactor out "c".
  auto reduces = NodeFinder<ReduceOp>::find(loop.root_stmt());
  loop.rfactor(reduces[0], reduces[0]->reduce_args()[3]);

  // rfactor out "b".
  reduces = NodeFinder<ReduceOp>::find(loop.root_stmt());
  loop.rfactor(reduces[0], reduces[0]->reduce_args()[1]);

  // rfactor out "d".
  reduces = NodeFinder<ReduceOp>::find(loop.root_stmt());
  loop.rfactor(reduces[0], reduces[0]->reduce_args()[1]);

  loop.prepareForCodegen();
  Stmt* s = loop.root_stmt();
  s = IRSimplifier::simplify(s);

  SimpleIREvaluator cg(s, {in_, c});
  cg.call({in, out});

  ASSERT_EQ(ref[0], out[0]);
}

// Split a reduction axis with a tail loop.
void testReduceSplitTail() {
  KernelScope kernel_scope;

  const int M = 10;
  const int N = 10;
  const int K = 10;

  Placeholder b(BufHandle("b", {M, N, K}, kFloat));
  std::vector<float> in(M * N * K);
  for (int j = 0; j < M * N * K; ++j) {
    in[j] = j;
  }

  for (int i = 0; i < 3; ++i) {
    std::vector<float> out(M, -1.f);

    Tensor* c = Reduce("sum", {{M, "m"}}, Sum(), b, {{N, "n"}, {K, "k"}});
    LoopNest loop({c});
    std::vector<For*> loops = loop.getLoopStmtsFor(c);
    For *outer, *inner, *tail;
    loop.splitWithTail(loops[i], 8, &outer, &inner, &tail);

    loop.prepareForCodegen();
    Stmt* s = loop.root_stmt();
    s = IRSimplifier::simplify(s);

    SimpleIREvaluator cg(s, {b, c});

    cg.call({in, out});
    ASSERT_EQ(out[0], 4950);
  }
}

// Split a reduction axis cleanly so there is no tail loop.
void testReduceSplitNoTail() {
  KernelScope kernel_scope;

  const int M = 10;
  const int N = 10;
  const int K = 10;
  Placeholder b(BufHandle("b", {M, N, K}, kFloat));
  std::vector<float> in(M * N * K);
  for (int j = 0; j < M * N * K; ++j) {
    in[j] = j;
  }

  for (int i = 0; i < 3; ++i) {
    std::vector<float> out(M, -1.f);

    Tensor* c = Reduce("sum", {{M, "m"}}, Sum(), b, {{N, "n"}, {K, "k"}});
    LoopNest loop({c});
    std::vector<For*> loops = loop.getLoopStmtsFor(c);
    For *outer, *inner, *tail;
    loop.splitWithTail(loops[i], 5, &outer, &inner, &tail);

    loop.prepareForCodegen();
    Stmt* s = loop.root_stmt();
    s = IRSimplifier::simplify(s);

    SimpleIREvaluator cg(s, {b, c});

    cg.call({in, out});
    ASSERT_EQ(out[0], 4950);
  }
}

// Split a reduction axis with only a tail loop (the split loop will be size 0
// and eliminated out).
void testReduceOverSplitTail() {
  KernelScope kernel_scope;

  const int M = 10;
  const int N = 10;
  const int K = 10;

  Placeholder b(BufHandle("b", {M, N, K}, kFloat));
  std::vector<float> in(M * N * K);
  for (int j = 0; j < M * N * K; ++j) {
    in[j] = j;
  }

  for (int i = 0; i < 3; ++i) {
    std::vector<float> out(M, -1.f);

    Tensor* c = Reduce("sum", {{M, "m"}}, Sum(), b, {{N, "n"}, {K, "k"}});
    LoopNest loop({c});
    std::vector<For*> loops = loop.getLoopStmtsFor(c);
    For *outer, *inner, *tail;
    loop.splitWithTail(loops[i], 16, &outer, &inner, &tail);

    loop.prepareForCodegen();
    Stmt* s = loop.root_stmt();
    s = IRSimplifier::simplify(s);

    SimpleIREvaluator cg(s, {b, c});

    cg.call({in, out});
    ASSERT_EQ(out[0], 4950);
  }
}

// Split a reduction axis with a mask.
void testReduceSplitMask() {
  KernelScope kernel_scope;

  const int M = 10;
  const int N = 10;
  const int K = 10;

  Placeholder b(BufHandle("b", {M, N, K}, kFloat));
  std::vector<float> in(M * N * K);
  for (int j = 0; j < M * N * K; ++j) {
    in[j] = j;
  }

  for (int i = 0; i < 3; ++i) {
    std::vector<float> out(M, -1.f);

    Tensor* c = Reduce("sum", {{M, "m"}}, Sum(), b, {{N, "n"}, {K, "k"}});
    LoopNest loop({c});
    std::vector<For*> loops = loop.getLoopStmtsFor(c);
    For *outer, *inner;
    loop.splitWithMask(loops[i], 8, &outer, &inner);

    loop.prepareForCodegen();
    Stmt* s = loop.root_stmt();
    s = IRSimplifier::simplify(s);

    SimpleIREvaluator cg(s, {b, c});

    cg.call({in, out});
    ASSERT_EQ(out[0], 4950);
  }
}

// Split a reduction axis cleanly not requiring a mask.
void testReduceSplitNoMask() {
  KernelScope kernel_scope;

  const int M = 10;
  const int N = 10;
  const int K = 10;
  Placeholder b(BufHandle("b", {M, N, K}, kFloat));
  std::vector<float> in(M * N * K);
  for (int j = 0; j < M * N * K; ++j) {
    in[j] = j;
  }

  for (int i = 0; i < 3; ++i) {
    std::vector<float> out(M, -1.f);

    Tensor* c = Reduce("sum", {{M, "m"}}, Sum(), b, {{N, "n"}, {K, "k"}});
    LoopNest loop({c});
    std::vector<For*> loops = loop.getLoopStmtsFor(c);
    For *outer, *inner;
    loop.splitWithMask(loops[i], 5, &outer, &inner);

    loop.prepareForCodegen();
    Stmt* s = loop.root_stmt();
    s = IRSimplifier::simplify(s);

    SimpleIREvaluator cg(s, {b, c});

    cg.call({in, out});
    ASSERT_EQ(out[0], 4950);
  }
}

// Split a reduction axis with all logic in the mask.
void testReduceOverSplitMask() {
  KernelScope kernel_scope;

  const int M = 10;
  const int N = 10;
  const int K = 10;

  Placeholder b(BufHandle("b", {M, N, K}, kFloat));
  std::vector<float> in(M * N * K);
  for (int j = 0; j < M * N * K; ++j) {
    in[j] = j;
  }

  for (int i = 0; i < 3; ++i) {
    std::vector<float> out(M, -1.f);

    Tensor* c = Reduce("sum", {{M, "m"}}, Sum(), b, {{N, "n"}, {K, "k"}});
    LoopNest loop({c});
    std::vector<For*> loops = loop.getLoopStmtsFor(c);
    For *outer, *inner;
    loop.splitWithMask(loops[i], 16, &outer, &inner);

    loop.prepareForCodegen();
    Stmt* s = loop.root_stmt();
    s = IRSimplifier::simplify(s);

    SimpleIREvaluator cg(s, {b, c});

    cg.call({in, out});
    ASSERT_EQ(out[0], 4950);
  }
}

// Test an rfactor when there are two ReduceOps in the graph due to a
// splitWithTail.
void testReduceSplitRfactor() {
  KernelScope kernel_scope;

  const int M = 2;
  const int N = 10;
  const int K = 10;
  const int SPLIT_FACTOR = 4;

  Placeholder b(BufHandle("b", {M, N, K}, kFloat));
  std::vector<float> in(M * N * K);
  for (int m = 0; m < M; ++m) {
    for (int j = 0; j < N * K; ++j) {
      in[m * N * K + j] = j;
    }
  }

  std::vector<float> out(M, -1.f);

  Tensor* c = Reduce("sum", {{M, "m"}}, Sum(), b, {{N, "n"}, {K, "k"}});
  LoopNest loop({c});
  std::vector<For*> loops = loop.getLoopStmtsFor(c);
  For *o, *i, *t;
  loop.splitWithTail(loops[2], SPLIT_FACTOR, &o, &i, &t);

  auto reduces = NodeFinder<ReduceOp>::find(loop.root_stmt());
  loop.rfactor(reduces[0], reduces[0]->reduce_args().back());
  loop.prepareForCodegen();
  Stmt* s = loop.root_stmt();
  s = IRSimplifier::simplify(s);

  SimpleIREvaluator cg(s, {b, c});

  cg.call({in, out});
  for (int i = 0; i < M; ++i) {
    ASSERT_EQ(out[0], 4950);
  }
}

// Test an rfactor which ends up being eliminated since the total loop size is
// smaller than the split factor.
void testReduceOverSplitRfactor() {
  KernelScope kernel_scope;

  const int N = 10;
  const int K = 10;
  const int SPLIT_FACTOR = 16;

  Placeholder b(BufHandle("b", {N, K}, kFloat));
  std::vector<float> in(N * K);
  for (int j = 0; j < N * K; ++j) {
    in[j] = j;
  }

  std::vector<float> out(1, -1.f);

  Tensor* c = Reduce("sum", {}, Sum(), b, {{N, "n"}, {K, "k"}});
  LoopNest loop({c});
  std::vector<For*> loops = loop.getLoopStmtsFor(c);
  For *o, *i, *t;
  loop.splitWithTail(loops[1], SPLIT_FACTOR, &o, &i, &t);

  auto reduces = NodeFinder<ReduceOp>::find(loop.root_stmt());
  loop.rfactor(reduces[0], reduces[0]->reduce_args().back());
  loop.prepareForCodegen();
  Stmt* s = loop.root_stmt();
  s = IRSimplifier::simplify(s);

  SimpleIREvaluator cg(s, {b, c});

  cg.call({in, out});
  ASSERT_EQ(out[0], 4950);

  std::ostringstream oss;
  oss << *s;

  // Check the IR to verify the rfactored reduce is eliminated.
  // TODO: The alloc free should be eliminated here since it is size 0.
  const std::string& verification_pattern =
      R"IR(
# CHECK: Allocate(tmp_buf, float, {0});
# CHECK: sum[0] = 0.f;
# CHECK: for (int n = 0; n < 10; n++) {
# CHECK:   for (int k_tail = 0; k_tail < 10; k_tail++) {
# CHECK:     sum[0] = (sum[0]) + (b[k_tail + 10 * n]);
# CHECK:   }
# CHECK: }
# CHECK: Free(tmp_buf);)IR";
  // TODO: rfactor output is not consistent yet, will fix (@nickg).
  // torch::jit::testing::FileCheck().run(verification_pattern, oss.str());
}

void testReduceInlineReduction() {
  KernelScope kernel_scope;
  const int M = 4;
  const int N = 5;
  const int K = 6;

  Placeholder a_buf("a", kFloat, {M});
  Placeholder b_buf("b", kFloat, {M, N, K});

  Tensor* x = Reduce("x", {{M, "m1"}}, Sum(), b_buf, {{N, "n1"}, {K, "k1"}});
  Tensor* y = Compute("y", {{M, "m2"}}, [&](const VarHandle& m) {
    return a_buf(m) + x->call(m);
  });

  PaddedBuffer<float> a_v(M);
  PaddedBuffer<float> b_v(M, N, K);

  for (int i = 0; i < M; i++) {
    a_v(i) = i * i;
  }
  for (int i = 0; i < M; i++) {
    for (int j = 0; j < N; j++) {
      for (int k = 0; k < K; k++) {
        b_v(i, j, k) = j * j * k;
      }
    }
  }

  LoopNest l1({y});
  ASSERT_THROWS_WITH(
      l1.computeInline(x->buf()), "cannot inline a reduction computation");
}

void testReduceInlineConsumer() {
  KernelScope kernel_scope;
  const int M = 4;
  const int N = 5;
  const int K = 6;

  Placeholder a_buf("a", kFloat, {M, N, K});
  Placeholder b_buf("b", kFloat, {M, N, K});

  Tensor* x = Compute(
      "x",
      {{M, "m1"}, {N, "n1"}, {K, "k1"}},
      [&](const VarHandle& m, const VarHandle& n, const VarHandle& k) {
        return a_buf(m, n, k) + b_buf(m, n, k);
      });
  Tensor* y = Reduce("y", {{M, "m2"}}, Sum(), x, {{N, "n2"}, {K, "k2"}});

  PaddedBuffer<float> a_v(M, N, K);
  PaddedBuffer<float> b_v(M, N, K);

  for (int i = 0; i < M; i++) {
    for (int j = 0; j < N; j++) {
      for (int k = 0; k < K; k++) {
        a_v(i, j, k) = i * i + k;
        b_v(i, j, k) = j * j + k;
      }
    }
  }

  LoopNest l1({y});
  LoopNest l2({y});
  l2.computeInline(x->buf());

  l1.prepareForCodegen();
  l2.prepareForCodegen();

  Stmt* stmt1 = IRSimplifier::simplify(l1.root_stmt());
  Stmt* stmt2 = IRSimplifier::simplify(l2.root_stmt());

  SimpleIREvaluator eval1(stmt1, a_buf, b_buf, y);
  SimpleIREvaluator eval2(stmt2, a_buf, b_buf, y);

  PaddedBuffer<float> y_1(M);
  PaddedBuffer<float> y_2(M);

  eval1(a_v, b_v, y_1);
  eval2(a_v, b_v, y_2);
  ExpectAllNear(y_1, y_2, 1e-5);
  std::ostringstream oss1, oss2;
  oss1 << *stmt1;
  oss2 << *stmt2;
  ASSERT_GT(oss1.str().size(), oss2.str().size());
}

void testReduceInlineReducerInternal() {
  KernelScope kernel_scope;
  const int M = 4;
  const int N = 5;
  const int K = 6;

  Placeholder a_buf("a", kFloat, {M, N, K});
  Placeholder b_buf("b", kFloat, {M, N, K});

  Tensor* x = Compute(
      "x",
      {{M, "m1"}, {N, "n1"}, {K, "k1"}},
      [&](const VarHandle& m, const VarHandle& n, const VarHandle& k) {
        return a_buf(m, n, k) + b_buf(m, n, k);
      });

  Reducer minimum(ExprHandle(0.f), [&](ExprHandle a, ExprHandle b) {
    return Add::make(ExprHandle(1.f), Min::make(a, b, false));
  });
  Tensor* y = Reduce("y", {{M, "m2"}}, minimum, x, {{N, "n2"}, {K, "k2"}});

  PaddedBuffer<float> a_v(M, N, K);
  PaddedBuffer<float> b_v(M, N, K);

  for (int i = 0; i < M; i++) {
    for (int j = 0; j < N; j++) {
      for (int k = 0; k < K; k++) {
        a_v(i, j, k) = i * i + k;
        b_v(i, j, k) = j * j + k;
      }
    }
  }

  LoopNest l1({y});
  LoopNest l2({y});
  l2.computeInline(x->buf());

  l1.prepareForCodegen();
  l2.prepareForCodegen();

  Stmt* stmt1 = IRSimplifier::simplify(l1.root_stmt());
  Stmt* stmt2 = IRSimplifier::simplify(l2.root_stmt());

  SimpleIREvaluator eval1(stmt1, a_buf, b_buf, y);
  SimpleIREvaluator eval2(stmt2, a_buf, b_buf, y);

  PaddedBuffer<float> y_1(M);
  PaddedBuffer<float> y_2(M);

  eval1(a_v, b_v, y_1);
  eval2(a_v, b_v, y_2);
  ExpectAllNear(y_1, y_2, 1e-5);
  std::ostringstream oss1, oss2;
  oss1 << *stmt1;
  oss2 << *stmt2;
  ASSERT_GT(oss1.str().size(), oss2.str().size());
}

} // namespace jit
} // namespace torch<|MERGE_RESOLUTION|>--- conflicted
+++ resolved
@@ -138,11 +138,7 @@
   }
 
   // This is the same as just reducing the original result across that axis.
-<<<<<<< HEAD
-  ExternalTensor c_buf(BufHandle(c->buf()));
-=======
-  Placeholder c_buf(BufHandle(c->func_var()));
->>>>>>> 19894881
+  Placeholder c_buf(BufHandle(c->buf()));
   Tensor* e = Reduce("sum3", {{2, "l"}}, Sum(), c_buf, {{3, "m"}});
   LoopNest loop3({e});
   loop3.prepareForCodegen();
@@ -450,11 +446,7 @@
   std::vector<float> out(1, -1.f);
 
   Tensor* l1 = Reduce("l1", {{10, "i"}}, Sum(), in, {{10, "j"}});
-<<<<<<< HEAD
-  ExternalTensor in_rf(BufHandle(l1->buf()));
-=======
-  Placeholder in_rf(BufHandle(l1->func_var()));
->>>>>>> 19894881
+  Placeholder in_rf(BufHandle(l1->buf()));
 
   Tensor* l2 = Reduce("l2", {}, Sum(), in_rf, {{10, "i"}});
 
