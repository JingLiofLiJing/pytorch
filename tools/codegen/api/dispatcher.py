--- conflicted
+++ resolved
@@ -25,30 +25,15 @@
 #     arguments.
 #
 
-<<<<<<< HEAD
-def argumenttype_type(t: Type, *, mutable: bool) -> str:
+def name(func: FunctionSchema) -> str:
+    return cpp.name(func)
+
+def argumenttype_type(t: Type, *, mutable: bool, binds: ArgName) -> CType:
     # This is a faux amis.  If it makes sense in the future to add
     # more special cases here, or invert things so cpp.argument_type
     # calls this, or just completely inline the function, please do
     # it.
-    return cpp.argumenttype_type(t, mutable=mutable)
-=======
-def name(func: FunctionSchema) -> str:
-    return cpp.name(func)
-
-def argumenttype_type(t: Type, *, mutable: bool, binds: ArgName) -> CType:
-    if local.use_c10_dispatcher().dispatcher_uses_new_style():
-        # This is a faux amis.  If it makes sense in the future to add
-        # more special cases here, or invert things so cpp.argument_type
-        # calls this, or just completely inline the function, please do
-        # it.
-        return cpp.argumenttype_type(t, mutable=mutable, binds=binds)
-    else:
-        # This is real sharing.  If you're modifying this path, ask
-        # yourself why you are changing the native functions protocol
-        # here and not in native.
-        return native.argumenttype_type(t, mutable=mutable, binds=binds)
->>>>>>> 365b6f42
+    return cpp.argumenttype_type(t, mutable=mutable, binds=binds)
 
 def argument_type(a: Argument, *, binds: ArgName) -> CType:
     return argumenttype_type(a.type, mutable=a.is_write, binds=binds)
@@ -57,81 +42,14 @@
     # At present, there is no difference. But there could be!
     return cpp.returns_type(rs)
 
-<<<<<<< HEAD
-def argument(a: Argument) -> DispatcherArgument:
-    return DispatcherArgument(
-        type=argument_type(a),
-        name=a.name,
-        argument=a,
-    )
-
-def name(func: FunctionSchema) -> str:
-    return cpp.name(func)
-
-def arguments(func: FunctionSchema) -> Tuple[DispatcherArgument, ...]:
-    return tuple(map(argument, itertools.chain(
-        func.arguments.flat_positional,
-        func.arguments.flat_kwarg_only,
-        func.arguments.out
-    )))
-
-# Given a set of CppArguments in scope, return a sequence of dispatcher
-# expressions that translate the cpp API into dispatcher API
-#
-# WARNING: This is unsound if you pass it CppArgument when you were
-# supposed to pass it CppTensorOptionsArguments, it will directly
-# translate device to device, which will give you the wrong signature
-# for dispatcher.  If Argument "knew" that it was part of a
-# TensorOptions that would help us dynamically test for this case
-def cppargument_exprs(
-    a: CppArgumentPack,
-    *, tensor_options: Optional[CppArgument]
-) -> Sequence[DispatcherExpr]:
-    if isinstance(a, CppSingleArgumentPack):
-        if isinstance(a.this.argument, TensorOptionsArguments):
-            # Scatter
-            ta = a.this.argument
-            name = a.this.name
-            return [
-                DispatcherExpr(type=argument_type(ta.dtype), expr=f'optTypeMetaToScalarType({name}.dtype_opt())'),
-                DispatcherExpr(type=argument_type(ta.layout), expr=f'{name}.layout_opt()'),
-                DispatcherExpr(type=argument_type(ta.device), expr=f'{name}.device_opt()'),
-                DispatcherExpr(type=argument_type(ta.pin_memory), expr=f'{name}.pinned_memory_opt()'),  # weird discrep
-            ]
-        elif isinstance(a.this.argument, Argument):
-            if a.this.name == 'memory_format' and tensor_options is not None:
-                return [DispatcherExpr(
-                    type=argument_type(a.this.argument),
-                    expr=f'c10::impl::check_tensor_options_and_extract_memory_format({tensor_options.name}, {a.this.name})')
-                ]
-            else:
-                return [DispatcherExpr(type=argument_type(a.this.argument), expr=a.this.name)]
-        else:
-            assert_never(a.this.argument)
-    elif isinstance(a, CppTensorOptionsArgumentPack):
-        return [
-            expr
-            for sub_a in a.explicit_arguments()  # NB: don't really care about explicitness here
-            for expr in cppargument_exprs(CppSingleArgumentPack(sub_a), tensor_options=tensor_options)
-        ]
-    elif isinstance(a, CppThisArgumentPack):
-        return [DispatcherExpr(
-            type=a.type,
-            expr='const_cast<Tensor&>(*this)',
-=======
 def argument(
     a: Union[Argument, TensorOptionsArguments, SelfArgument]
 ) -> List[Binding]:
-    # We could forward to native.argument but it is a bit suspect because
-    # the grouping may not be set correctly
-    assert local.use_c10_dispatcher().dispatcher_uses_new_style()
-
     if isinstance(a, Argument):
         return [Binding(
             ctype=argument_type(a, binds=a.name),
             name=a.name,
             argument=a,
->>>>>>> 365b6f42
         )]
     elif isinstance(a, SelfArgument):
         return argument(a.argument)
@@ -140,26 +58,11 @@
     else:
         assert_never(a)
 
-<<<<<<< HEAD
-def cpparguments_exprs(func: FunctionSchema, * , method: bool, api_is_faithful: bool) -> Sequence[DispatcherExpr]:
-    arguments: List[Union[Argument, TensorOptionsArguments, SelfArgument]] = []
-    arguments.extend(func.arguments.non_out)
-    arguments.extend(func.arguments.out)
-
-    if api_is_faithful:
-        argument_packs = tuple(
-            cpp.argument_faithful(a, method=method) for a in arguments
-        )
-=======
 def arguments(func: FunctionSchema) -> List[Binding]:
-    if local.use_c10_dispatcher().dispatcher_uses_new_style():
-        return [
-            r for a in itertools.chain(
-                func.arguments.positional,
-                func.arguments.kwarg_only,
-                func.arguments.out
-            ) for r in argument(a)
-        ]
->>>>>>> 365b6f42
-    else:
-        return native.arguments(func)+    return [
+        r for a in itertools.chain(
+            func.arguments.positional,
+            func.arguments.kwarg_only,
+            func.arguments.out
+        ) for r in argument(a)
+    ]