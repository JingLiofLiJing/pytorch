--- conflicted
+++ resolved
@@ -455,22 +455,8 @@
             elif self.target is Target.REGISTRATION:
                 dispatcher_sig = DispatcherSignature.from_schema(f.func)
 
-<<<<<<< HEAD
-                if local.use_c10_dispatcher() is UseC10Dispatcher.full:
-                    payload = f"TORCH_FN({sig.name()})"
-                else:
-                    assert local.use_c10_dispatcher() is UseC10Dispatcher.hacky_wrapper_for_legacy_signatures
-                    payload = f"""
-c10::impl::hacky_wrapper_for_legacy_signatures<
-    {dispatcher_sig.type()},
-    {len(f.func.arguments.out)}
->(TORCH_FN({sig.name()}))
-"""
-                return f'm.impl("{f.func.name}", {payload});'
-=======
                 assert local.use_c10_dispatcher() is UseC10Dispatcher.full
                 return f'm.impl("{f.func.name}", TORCH_FN({sig.name()}));'
->>>>>>> 945413cc
             else:
                 assert_never(self.target)
                 # Silence mypy's "Missing return statement" error
