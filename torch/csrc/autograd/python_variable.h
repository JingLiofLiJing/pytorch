--- conflicted
+++ resolved
@@ -24,23 +24,18 @@
 bool THPVariable_initModule(PyObject *module);
 THP_API PyObject * THPVariable_Wrap(torch::autograd::Variable var);
 
-<<<<<<< HEAD
 static inline bool THPVariable_CheckTypeExact(PyTypeObject* tp) {
-=======
-static inline bool THPVariable_CheckExact(PyObject *obj) {
   // Check that a python object is a `Tensor`, but not a `Tensor` subclass.
   // (A subclass could have different semantics.) The one exception is
   // Parameter, which is used for Python bookkeeping but is equivalent to
   // Tensor as far as C++ is concerned.
-  auto obj_py_type = Py_TYPE(obj);
->>>>>>> 2c42bdfa
   return (
     tp == (PyTypeObject*)THPVariableClass ||
     tp == (PyTypeObject*)ParameterClass
   );
 }
 
-inline bool THPVariable_CheckExact(PyObject *obj) {
+static inline bool THPVariable_CheckExact(PyObject *obj) {
   return THPVariable_CheckTypeExact(Py_TYPE(obj));
 }
 
