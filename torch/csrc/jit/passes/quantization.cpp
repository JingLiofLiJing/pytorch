#include <torch/csrc/jit/passes/quantization.h>
#include <torch/csrc/jit/passes/constant_pooling.h>
#include <torch/csrc/jit/passes/constant_propagation.h>
#include <torch/csrc/jit/passes/fuse_linear.h>
#include <torch/csrc/jit/passes/graph_rewrite_helper.h>
#include <torch/csrc/jit/passes/quantization_patterns.h>
#include <torch/csrc/jit/passes/subgraph_rewrite.h>
#include <torch/csrc/jit/passes/inliner.h>
#include <torch/csrc/jit/passes/freeze_module.h>

#include <torch/csrc/jit/ir/ir.h>
#include <torch/csrc/jit/ir/irparser.h>
#include <torch/csrc/jit/jit_log.h>
#include <torch/csrc/jit/ir/node_hashing.h>
#include <torch/csrc/jit/runtime/operator.h>
#include <torch/csrc/jit/frontend/schema_matching.h>
#include <torch/csrc/jit/ir/subgraph_matcher.h>

#include <c10/core/QScheme.h>

#include <algorithm>
#include <stack>

namespace torch {
namespace jit {
namespace {

using OptionalModuleVector = std::vector<c10::optional<Module>>;
using ModuleMethodVector = std::vector<std::pair<Module, std::string>>;
using NameModuleVector = std::vector<std::pair<std::string, Module>>;
using graph_rewrite_helper::getValue;
using graph_rewrite_helper::getIValue;
using graph_rewrite_helper::getFuncName;
using graph_rewrite_helper::replaceConvolutionWithConv2d;

// Map of quantization parameter name and value
// for example _scale, _zero_point,
// _scalar_type and _axis(for per channel quantization)
using QParamVector = std::vector<std::pair<std::string, IValue>>;

// This struct contains a compiled IR pattens slated for use in the
// findPatternMatches function. The struct encapsulates the common
// information from parseIR that is used in conjunction with the
// pattern matching facility. A const instance of this struct can
// also be stored away to cache the compiled IR pattern and reduce
// runtime cost
struct PatternInfo {
  std::string pattern_string;
  std::unique_ptr<Graph> pattern_graph;
  std::unordered_map<std::string, Value*> vmap;

  static PatternInfo parse_from_str(std::string pattern_string) {
    PatternInfo rv{
        std::move(pattern_string), std::make_unique<Graph>(), decltype(vmap){}};
    parseIR(rv.pattern_string, rv.pattern_graph.get(), rv.vmap);
    return rv;
  }
};

struct PatternsAndModules {
  bool is_conv;
  bool is_per_channel;
  const PatternInfo& pattern;
  Module packed_params_module;
};

void fillQConfigMap(
    const Module& module,
    const QConfigDict& qconfig_dict,
    ModuleQConfigMap& map,
    const std::string& key = "",
    const c10::optional<QConfig>& parent_qconfig = c10::nullopt) {
  c10::optional<QConfig> qconfig;
  if (qconfig_dict.find(key) != qconfig_dict.end()) {
    qconfig = qconfig_dict.at(key);
  } else {
    qconfig = parent_qconfig;
  }
  map[module._ivalue()] = qconfig;

  for (const NameModule& s : module.named_children()) {
    std::string child_key;
    if (key == "") {
      child_key = s.name;
    } else {
      child_key = key + "." + s.name;
    }
    fillQConfigMap(s.value._ivalue(), qconfig_dict, map, child_key, qconfig);
  }
}

bool isFunctionNode(Node* n,
                    const std::vector<std::string>& call_funcs,
                    const std::vector<std::string>& aten_funcs) {
  std::vector<Symbol> aten_func_symbols;
  std::transform(
      aten_funcs.begin(),
      aten_funcs.end(),
      std::back_inserter(aten_func_symbols),
      [](const std::string& s) { return Symbol::aten(s); });

  bool is_quantizable =
      std::find(aten_func_symbols.begin(), aten_func_symbols.end(), n->kind()) !=
      aten_func_symbols.end();
  if (n->kind() == prim::CallFunction) {
    auto func_name = getFuncName(n->inputs()[0]);
    is_quantizable |=
        std::find(call_funcs.begin(), call_funcs.end(), func_name) !=
        call_funcs.end();
  }
  return is_quantizable;
}

// If the op doesn't require observation, return
// the the list of input indexes that we should check to see
// if they are observed/quantized, if so, we can say the output
// of this op is observed/quantized as well, since for these ops we can derive
// the quantization parameters for output given inputs
std::vector<size_t> getGeneralOpTensorInputIndexes(Node* n) {
  std::vector<std::string> single_input_aten_funcs = {
      "max_pool2d",
      "avg_pool2d",
      "flatten",
      "max",
      "min",
      "mean",
      "upsample_nearest1d",
      "upsample_nearest2d",
      "upsample_nearest3d",
      "adaptive_avg_pool1d",
      "adaptive_avg_pool2d",
      "adaptive_avg_pool3d",
      "upsample_linear1d",
      "upsample_bilinear2d",
      "upsample_trilinear3d",
      "upsample_bicubic2d",
      "dropout",
      "reshape",
      // TODO: sort returns a tuple of Tensors, we have
      // to extend the API to support that
      // "sort",
  };
  std::vector<std::string> single_input_call_funcs = {
    "adaptive_avg_pool2d",
    "_max_pool2d",
    "dropout",
  };
  if (isFunctionNode(
          n,
      // We don't have call functions
      // after inline
      /* call_funcs = */ single_input_call_funcs,
      /* aten_funcs = */ {})) {
    return {1};
  } else if (isFunctionNode(
                 n,
                 // We don't have call functions
                 // after inline
                 /* call_funcs = */ {},
                 /* aten_funcs = */ single_input_aten_funcs)) {
    return {0};
  }
  return {};
}

bool nodeQuantizable(Node* n) {
  return isFunctionNode(
      n,
      /* call_funcs = */ {
      "conv2d",
      "linear",
      "relu",
    }, /* aten_funcs = */ {
      "conv2d",
      "linear",
      "relu",
      "addmm",
      "matmul",
<<<<<<< HEAD
      "add_",
      "add",
      "cat",
=======
      "add_"
>>>>>>> 7c715d72
    });
}

Module findChildModule(
    const Module& module,
    const std::vector<std::string>& path) {
  Module m = module;
  for (const auto& p : path) {
    m = m.attr(p).toModule();
  }
  return m;
}

// Check if value is the input of the graph
bool hitGraphInput(Value* value) {
  Graph* graph = value->owningGraph();
  const auto& inputs = graph->inputs();
  return std::find(inputs.begin(), inputs.end(), value) != inputs.end();
}

// Get the module access path for a Value representing a module instance
// by tracing back the GetAttr nodes and recording all the attribute
// names along the way.
// For example, the module access path will be ['conv1', 'basic_block', 'sub']
// for `self.sub.basic_block.conv1`
std::vector<std::string> getModuleAccessPath(Value* instance, Value* self) {
  std::vector<std::string> path;
  // Iterator to traverse back the GetAttr calls
  Value* iter = instance;
  // trace back the instance to recover the path of the submodule
  while (!hitGraphInput(iter) && iter->node()->kind() == prim::GetAttr) {
    Node* get_attr = iter->node();
    // record the name of GetAttr
    path.push_back(get_attr->s(attr::name));
    // trace back the chain of GetAttr
    iter = get_attr->inputs()[0];
  }
  TORCH_CHECK(iter == self,
              "Can't handle the access pattern of GetAttr "
              " in getModuleAccessPath, traced back to:",
              iter->debugName(),
              " which is not self:",
              self->debugName());
  return path;
}

Module getInvokedModule(
    Module& module, Node* n, Value* self) {
  auto* instance = n->inputs()[0];
  auto path = getModuleAccessPath(instance, self);
  return findChildModule(module, path);
}

bool isPerChannel(at::QScheme qscheme) {
  return qscheme == c10::kPerChannelAffine ||
    qscheme == c10::kPerChannelSymmetric;
}

class ModuleCloneHelper {
 public:
  /** Clone according to module qconfig map, this is for handling the case
   *  where we have two module instances sharing the same ClassType
   *  but configured with different QConfig
   *  code is copied and modified from https://github.com/pytorch/pytorch/blob/master/torch/csrc/jit/api/module.cpp
   */
  Module clone(
      const Module& module,
      const ModuleQConfigMap& module_qconfig_map) {
    std::unordered_map<TypePtr, QConfigTypePtrMap> type_remap;
    return clone_impl(module, module_qconfig_map, type_remap);
  }

 private:
  Module clone_impl(
      const Module& module,
      const ModuleQConfigMap& module_qconfig_map,
      std::unordered_map<TypePtr, QConfigTypePtrMap>& type_remap) {
    auto qconfig = module_qconfig_map.at(module._ivalue());
    auto type = module.type();
    // Create a new _ivalue in the same compilation unit.
    // Since now we have shared ClassType, we need to preserve the shared
    // ClassType during cloning, so we first use type and qconfig to check if
    // the type is already cloned, if so, we'll create a new module with the
    // cloned ClassType, if not, we'll create a new module and a new ClassType.
    bool type_already_cloned = type_remap.find(type) != type_remap.end() &&
        type_remap.at(type).find(qconfig) != type_remap.at(type).end();
    Module r;
    if (type_already_cloned) {
      // if we cloned the class type before, we'll reuse it
      Module new_module(
          module._ivalue()->compilation_unit(),
          type_remap.at(type).at(qconfig)->cast<ClassType>());
      r = new_module;
    } else {
      Module new_module(
          *type->name(), module._ivalue()->compilation_unit(), true);
      r = new_module;
      type_remap[type][module_qconfig_map.at(module._ivalue())] = r.type();
    }
    // Copy slots. If a slot is a module - recursively clone it.
    size_t N = type->numAttributes();
    for (size_t i = 0; i < N; ++i) {
      IValue s = module._ivalue()->getSlot(i);
      if (type->getAttribute(i)->is_module()) {
        const Module& orig = Module(s.toObject());
        Module cloned =
            clone_impl(orig, module_qconfig_map, type_remap);
        r.register_module(type->getAttributeName(i), cloned);
      } else {
        r.register_attribute(
            type->getAttributeName(i),
            type->getAttribute(i),
            s,
            type->is_parameter(i));
      }
    }

    // only clone the methods and constants if the ClassType is not cloned
    // before
    if (!type_already_cloned) {
      for (size_t i = 0; i < type->numConstants(); ++i) {
        r.type()->addConstant(type->getConstantName(i), type->getConstant(i));
      }
      // Clone methods remapping the types to the cloned ones.
      for (auto& fn : type->methods()) {
        clone_method(module, r, *fn, module_qconfig_map, type_remap);
      }
    }
    return r;
  }

  void remapTypes(
      Block* block,
      Value* self,
      const Module& source,
      Module& target,
      const ModuleQConfigMap& module_qconfig_map,
      const std::function<TypePtr(TypePtr, c10::optional<QConfig>)>&
          type_remap_fn) {
    // remap of %self will be done outside of the function
    // and we don't support the case when people pass in
    // module as argument of the method because in that case
    // we need to do more comprehensive analysis to decide the
    // QConfig for the module
    for (size_t i = 1; i < block->inputs().size(); ++i) {
      TORCH_CHECK(
          !block->inputs()[i]->type()->cast<ClassType>(),
          "We don't support quantizing methods that has Object as arguments");
    }
    for (Node* node : block->nodes()) {
      // remapping type for module instance
      if (node->kind() == prim::CallMethod) {
        Value* instance = node->inputs()[0];
        auto path = getModuleAccessPath(instance, self);
        auto child = findChildModule(source, path);
        auto qconfig = module_qconfig_map.at(child._ivalue());
        instance->setType(type_remap_fn(instance->type(), qconfig));
      }
      // We don't remap output and the remapping of module type
      // will be done in CallMethod, we don't support type remapping
      // for modules returned from methods or functions
      for (Block* sub_block : node->blocks()) {
        remapTypes(
            sub_block, self, source, target, module_qconfig_map, type_remap_fn);
      }
      for (Symbol name : node->attributeNames()) {
        if (node->kindOf(name) == AttributeKind::g) {
          remapTypes(
              node->g(name).get(),
              source,
              target,
              module_qconfig_map,
              type_remap_fn);
        } else if (node->kindOf(name) == AttributeKind::gs) {
          for (const auto& g : node->gs(name)) {
            remapTypes(
                g.get(), source, target, module_qconfig_map, type_remap_fn);
          }
        }
      }
    }
  }

  void remapTypes(
      Graph* graph,
      const Module& source,
      Module& target,
      const ModuleQConfigMap& module_qconfig_map,
      const std::function<TypePtr(TypePtr, c10::optional<QConfig>)>&
          type_remap_fn) {
    remapTypes(
        graph->block(),
        graph->inputs()[0],
        source,
        target,
        module_qconfig_map,
        type_remap_fn);
  }

  void clone_method(
      const Module& source,
      Module& target,
      const Function& method,
      const ModuleQConfigMap& module_qconfig_map,
      const std::unordered_map<TypePtr, QConfigTypePtrMap>& type_remap) {
    auto type_remap_fn = [&](TypePtr type_ptr,
                             const c10::optional<QConfig>& qconfig) {
      if (type_remap.find(type_ptr) != type_remap.end()) {
        const auto& qconfig_map = type_remap.at(type_ptr);
        if (qconfig_map.find(qconfig) != qconfig_map.end()) {
          return qconfig_map.at(qconfig);
        }
      }
      return type_ptr;
    };
    auto graph = method.graph()->copy();
    remapTypes(graph.get(), source, target, module_qconfig_map, type_remap_fn);
    // remap self
    graph->inputs()[0]->setType(target.type());
    const auto this_method_name =
        c10::QualifiedName(*target.type()->name(), method.name());
    auto copied = target._ivalue()->compilation_unit()->create_function(
        this_method_name, graph);
    target.type()->addMethod(copied);
    // we'll use default schema for cloned method
  }
};

class InsertObserversHelper {
 public:
  explicit InsertObserversHelper(const ModuleQConfigMap& map)
      : module_qconfig_map_(map) {}

  void preprocess(
    Module& module,
    const std::string& method_name);

  /**
   * Recursively insert observers for the method, also we'll process
   * the nodes in the graph in the order of execution of these nodes
   * since we need the context information to decide whether we want to
   * observe/quantize a value a not, we don't want to observe a value multiple
   * times.
   *
   * arguemnt: is_entry_point means whether the current method is the forward
   * method of the top level module.
   *
   *Since we want to insert observers in the call site instead of in the called
   * graph, we'll postpone inserting observer to caller as much as possible, if
   * we know the current method is the outer most method, then
   * we will insert all observers in the graph instead of postpone this to the
   * parent, note that this assumes we don't have recurisve method
   * calls
   *
   * returns a tuple of vectors of observer modules for input and output, these
   * are used for inserting observers for the input/output values
   * since we need to insert these values at call site.
   * And a vector of indexes of outputs that indicates whether the output value
   * is already observed or not, this is used for propagating the observed
   * property of a value through CallMethods, because we should skip inserting
   * observers for ops that don't require observation
   */
  std::tuple<OptionalModuleVector, OptionalModuleVector, std::vector<size_t>>
  insertObservers(
      Module& module,
      const std::string& method_name,
      bool is_entry_point = false,
      std::unordered_set<Value*> graph_observed_values =
          std::unordered_set<Value*>());

  std::tuple<OptionalModuleVector, OptionalModuleVector, std::vector<size_t>> insertObserversFor(
      Block* block,
      script::Module& module,
      // this is a reference because when we insert observer for a value
      // in one block it is also observed in another block, we don't want to
      // insert multiple observers for the same value
      std::unordered_set<Value*>& block_observed_values,
      bool is_entry_point = false);

 private:
  ModuleMethodVector getInvokedMethods(
      Module& module,
      const std::string& method_name);

  bool valueNeedsToBeQuantized(Value* v);

  // Fill the map between the caller input/output to input/output
  // of called graph, this is used to navigate through the graph
  // to find the observer for a given value
  void fillBoundaryValueMap(
      Module& module, const std::string& method_name);

  // Fill the map from value to the corresponding observer module
  // this map is used in insertObservers to actually insert
  // observers to the module
  void fillValueObserverMap(Module& module, const std::string& method_name);


  // Clone observer module and add it to the original module,
  // and insert a call to observer forward function
  void insertObserverFor(
      Value* v,
      Module& module,
      const Module& observer_module,
      NameModuleVector& observer_name_and_modules);

  c10::optional<Module> getObserverFor(Value* v);

  void propagateObservedProperty(Value* output, std::unordered_set<Value*>& block_observed_values);

  void skipValuesInPattern(
      Graph& graph,
      const PatternInfo& pattern);

  void addIntermediateValuesToSkipObserver(
      const Module& module,
      const std::string& method_name);

  // Fill the map from values to the list of values that can pass the observed
  // property to it
  void fillPassThroughValueMap(const std::shared_ptr<Graph>& graph);

  const ModuleQConfigMap& module_qconfig_map_;
  // Values we want to skip observing, used to skip values in
  // the middle of the ops that are supposed to be fused, e.g.
  // the output value of conv in the conv - relu pattern
  std::unordered_set<Value*> values_to_skip_;
  std::unordered_set<Graph*> visited_graph_of_observer_map_;
  std::unordered_map<Value*, Module> observer_for_value_;
  std::unordered_map<Value*, Value*> caller_to_callee_;
  // Map from values from callsite into the values in the CallMethod graph
  std::unordered_map<Value*, std::unordered_set<Value*>> boundary_value_map_;
  std::unordered_set<Value*> observed_values_;
  // This is used for the observed values to pass through the ops like flatten,
  // so that output value of platten do not need to be observed
  // key of the map is the value from caller graph, and the value of the map
  // is the list of values in the callee graph (the graph
  // corresponding to the called method),
  // the reason it is a vector is that a value in the caller graph
  // can both correspond to the output of one callee graph and input of another
  // callee graph.
  std::unordered_map<Value*, std::vector<Value*>> pass_through_value_map_;
  // Unique id generator for observer module, used for generating
  // unique observer names when we insert observer module, we
  // record the current unique id used to avoid incrementing from 0
  // every time to find a unique id.
  int uid_ = 0;
  // Set of observer forward call nodes
  std::unordered_set<Node*> observer_nodes_;
  // Map from block to a vector of observer name and observer modules we
  // want to add to the module instance that has the block
  std::unordered_map<Block*, NameModuleVector> block_observer_map_;

  // These are the IR patterns we match to skip inserting observers.
  // They are compiled once on construction and used repeatedly within
  // the pass.
  const PatternInfo conv_functional_relu = PatternInfo::parse_from_str(R"(
graph(%self, %input, %inplace):
    %relu = prim::Constant[name="relu"]()
    %first_module = match::module[name="Conv2d"](%self)
    %first_output = prim::CallMethod[name="forward"](%first_module, %input)
    %second_output = prim::CallFunction(%relu, %first_output, %inplace)
    return (%second_output) )");
  const PatternInfo conv_relu = PatternInfo::parse_from_str(R"(
graph(%self, %input):
    %first_module = match::module[name="Conv2d"](%self)
    %first_output = prim::CallMethod[name="forward"](%first_module, %input)
    %second_module = match::module[name="ReLU"](%self)
    %second_output = prim::CallMethod[name="forward"](%second_module, %first_output)
    return (%second_output) )");
  const PatternInfo matmul_add = PatternInfo::parse_from_str(R"(
graph(%input, %weight, %bias, %4):
     %weight_t = aten::t(%weight)
     %first_output = aten::matmul(%input, %weight_t)
     %second_output = aten::add_(%first_output, %bias, %4)
     return (%second_output) )");
  const PatternInfo add_module_relu = PatternInfo::parse_from_str(R"(
graph(%self, %a, %b):
     %one = prim::Constant[value=1]()
     %first_output = aten::add_(%a, %b, %one)
     %second_module = match::module[name="ReLU"](%self)
     %second_output = prim::CallMethod[name="forward"](%second_module, %first_output)
     return (%second_output) )");

  const PatternInfo add_functional_relu = PatternInfo::parse_from_str(R"(
graph(%self, %a, %b, %inplace):
     %one = prim::Constant[value=1]()
     %first_output = aten::add_(%a, %b, %one)
     %relu = prim::Constant[name="relu"]()
     %second_output = prim::CallFunction(%relu, %first_output, %inplace)
     return (%second_output) )");


  const std::vector<std::reference_wrapper<const PatternInfo>> skip_patterns = {
    conv_functional_relu,
    conv_relu,
    matmul_add,
    add_module_relu,
    add_functional_relu,
  };
};

// Check if `use` is an aten function of name `func_name` and if value
// `v` is the nth argument of the function
bool isAtenFuncNthArg(
    Value* v,
    Node* use,
    const std::string& func_name,
    int n) {
  return use->kind() == Symbol::aten(func_name) && v == use->inputs().at(n);
}

// Check if `use` is a CallFunction of name `func_name` and if value
// `v` is the nth argument of the function
bool isCallFunctionNthArg(
    Value* v,
    Node* use,
    const std::string& func_name,
    int n) {
  return use->kind() == prim::CallFunction &&
      getFuncName(use->inputs()[0]) == func_name && v == use->inputs().at(n);
}

struct FuncArg {
  std::string func_name;
  int arg_index;
};
using AtenFuncArgs = std::vector<FuncArg>;
using CallFuncArgs = std::vector<FuncArg>;

// Check any use of `v` matches the aten function call
// or CallFunction patterns
bool matchArgPattern(
    Value* v,
    const AtenFuncArgs& aten_func_args,
    const CallFuncArgs& call_func_args) {
  for (const Use& u : v->uses()) {
    for (const auto& func_arg : aten_func_args) {
      if (isAtenFuncNthArg(v, u.user, func_arg.func_name, func_arg.arg_index)) {
        return true;
      }
    }

    for (const auto& func_arg : call_func_args) {
      if (isCallFunctionNthArg(
              v, u.user, func_arg.func_name, func_arg.arg_index)) {
        return true;
      }
    }
  }
  return false;
}

bool isBiasOfConvOrLinear(Value* v) {
  bool result = matchArgPattern(
      v,
      AtenFuncArgs({{"conv2d", 2}, {"linear", 2}}),
      CallFuncArgs({{"linear", 3}}));
  if (result) {
    TORCH_CHECK(
        v->uses().size() == 1,
        "Graph mode quantization only supports conv/linear bias being used by"
        " one node.");
  }
  return result;
}

bool isWeightOfConvOrLinear(Value* v) {
  bool result = matchArgPattern(
      v,
      AtenFuncArgs({{"conv2d", 1}, {"linear", 1}}),
      CallFuncArgs({{"linear", 2}}));
  if (result) {
    TORCH_CHECK(
        v->uses().size() == 1,
        "Graph mode quantization only supports conv/linear weight being used by"
        " one node.");
  }
  return result;
}

Module getObserverModuleFor(Value* v, const QConfig& qconfig) {
  return
    isWeightOfConvOrLinear(v) ? std::get<1>(qconfig) : std::get<0>(qconfig);
}

ModuleMethodVector InsertObserversHelper::getInvokedMethods(
    Module& module,
    const std::string& method_name) {
  ModuleMethodVector invoked_methods;
  Method method = module.get_method(method_name);
  auto graph = method.graph();

  std::stack<Block*> blocks_to_visit;
  blocks_to_visit.push(graph->block());
  while (!blocks_to_visit.empty()) {
    Block* b = blocks_to_visit.top();
    blocks_to_visit.pop();
    for (Node* n : b->nodes()) {
      // Skip observer nodes
      if (observer_nodes_.count(n)) {
        continue;
      }
      if (n->kind() == prim::CallMethod) {
        invoked_methods.push_back(std::make_pair(getInvokedModule(module, n, graph->inputs()[0]), n->s(attr::name)));
      }

      for (Block* subblock : n->blocks()) {
        blocks_to_visit.push(subblock);
      }
    }
  }
  return invoked_methods;
}

void InsertObserversHelper::insertObserverFor(
    Value* v,
    Module& module,
    const Module& observer_module,
    NameModuleVector& observer_name_and_modules) {
  if (observed_values_.count(v)) {
    return;
  }
  Module observer = observer_module.clone_instance();
  std::string observer_name = "_observer_" + c10::to_string(uid_++);
  while (module.hasattr(observer_name)) {
    observer_name = "_observer_" + c10::to_string(uid_++);
  }
  module.register_module(observer_name, observer);
  observer_name_and_modules.push_back(std::make_pair(observer_name, observer));

  auto* g = v->owningGraph();
  // Get handle of observer module
  Node* observer_instance =
      g->createGetAttr(g->inputs()[0], observer_name)->insertAfter(v->node());
  observer_instance->output()->setDebugName(observer_name);

  {
    WithInsertPoint guard(observer_instance->next());
    // Match arguments to types of observer's arguments
    MatchedSchema forward_matched_schema = matchSchema(
        observer.get_method("forward").function().getSchema(),
        v->node()->sourceRange(),
        *g,
        {observer_instance->output(), v},
        {});
    // Insert call to observer's forward
    Node* call = g->insertMethodCall("forward", forward_matched_schema)->node();
    call->output()->copyMetadata(v);

    // Replace v with the output of observer
    v->replaceAllUsesWith(call->output());
    // The above also replaced the input to `call`, so switch it back to
    // the correct value
    call->replaceInput(1, v);
    observer_nodes_.emplace(call);
    observed_values_.insert(call->output());
  }
}

void InsertObserversHelper::skipValuesInPattern(
    Graph& graph,
    const PatternInfo& pattern) {
  const Graph& pattern_graph = *pattern.pattern_graph;
  const std::unordered_map<std::string, Value*>& vmap = pattern.vmap;

  const auto& matches = findPatternMatches(pattern_graph, graph);
  for (const auto& match : matches) {
    auto output_value = match.values_map.at(vmap.at("first_output"));
    GRAPH_DEBUG("Skipping value in function pattern:",
                output_value->debugName());
    values_to_skip_.insert(output_value);
  }
}

void InsertObserversHelper::addIntermediateValuesToSkipObserver(
    const Module& module,
    const std::string& method_name) {
  Method method = module.get_method(method_name);
  auto graph = method.graph();

  for (const auto& pattern : skip_patterns) {
    skipValuesInPattern(*graph, pattern);
  }
}

void InsertObserversHelper::fillPassThroughValueMap(const std::shared_ptr<Graph>& graph) {
  std::stack<Block*> blocks_to_visit;
  blocks_to_visit.push(graph->block());
  while (!blocks_to_visit.empty()) {
    Block* b = blocks_to_visit.top();
    blocks_to_visit.pop();
    for (Node* n : b->nodes()) {
      auto input_indexes = getGeneralOpTensorInputIndexes(n);
      for (auto i : input_indexes) {
        for (auto* output : n->outputs()) {
          pass_through_value_map_[output].push_back(n->input(i));
        }
      }
      for (Block* subblock : n->blocks()) {
        blocks_to_visit.push(subblock);
      }
    }
  }
}

void InsertObserversHelper::fillBoundaryValueMap(
    Module& module, const std::string& method_name) {
  auto graph = module.get_method(method_name).graph();
  std::stack<Block*> blocks_to_visit;
  blocks_to_visit.push(graph->block());
  auto* self = graph->inputs()[0];
  while (!blocks_to_visit.empty()) {
    Block* b = blocks_to_visit.top();
    blocks_to_visit.pop();
    for (Node* n : b->nodes()) {
      if (n->kind() == prim::CallMethod) {
        auto m = getInvokedModule(module, n, self);
        auto g = m.get_method(n->s(attr::name)).graph();
        // add mapping from callsite value to value in called graph
        for (auto i = 0; i < g->outputs().size(); ++i) {
          auto* return_val = g->outputs()[i];
          boundary_value_map_[n->output(i)].insert(return_val);
        }
        for (auto i = 0; i < g->inputs().size(); ++i) {
          auto* input_val = g->inputs()[i];
          boundary_value_map_[n->input(i)].insert(input_val);
          caller_to_callee_[n->input(i)] = input_val;
        }
      }
      for (Block* subblock : n->blocks()) {
        blocks_to_visit.push(subblock);
      }
    }
  }
}

void InsertObserversHelper::preprocess(
    Module& module,
    const std::string& method_name) {
  Method method = module.get_method(method_name);
  auto graph = method.graph();
  // TODO: remove constant prop, add separate graph
  // cleanup step before insert observers
  // To cleanup traced graph
  ConstantPooling(graph);
  ConstantPropagation(graph);
  // must do constant propagation first before replacement
  replaceConvolutionWithConv2d(graph);
  // fuse decomposed linear into aten::linear
  FuseLinear(graph);

  addIntermediateValuesToSkipObserver(module, method_name);
  fillValueObserverMap(module, method_name);
  fillBoundaryValueMap(module, method_name);
  fillPassThroughValueMap(graph);

  for (auto& invoked_method : getInvokedMethods(module, method_name)) {
    auto& invoked_module = std::get<0>(invoked_method);
    const auto& invoked_method_name = std::get<1>(invoked_method);
    preprocess(invoked_module, invoked_method_name);
  }
}

bool InsertObserversHelper::valueNeedsToBeQuantized(Value* v) {
  if (!v->type()->isSubtypeOf(TensorType::get()) ||
      isBiasOfConvOrLinear(v)) {
    return false;
  }
  // Check whether producer is quantizable
  if (nodeQuantizable(v->node())) {
    return true;
  }
  // Check whether user is quantizable
  for (const auto& use : v->uses()) {
    if (nodeQuantizable(use.user)) {
      return true;
    }
  }
  return false;
}

void InsertObserversHelper::fillValueObserverMap(
    Module& module,
    const std::string& method_name) {
  Method method = module.get_method(method_name);
  auto graph = method.graph();

  if (visited_graph_of_observer_map_.count(graph.get())) {
    return;
  }
  visited_graph_of_observer_map_.insert(graph.get());

  std::stack<Block*> blocks_to_visit;
  auto qconfig_opt = module_qconfig_map_.at(module._ivalue());
  if (!qconfig_opt) {
    return;
  }
  auto qconfig = *qconfig_opt;

  for (auto* v : graph->inputs()) {
    if (valueNeedsToBeQuantized(v)) {
      observer_for_value_[v] = getObserverModuleFor(v, qconfig);
    }
  }

  blocks_to_visit.push(graph->block());
  while (!blocks_to_visit.empty()) {
    Block* b = blocks_to_visit.top();
    blocks_to_visit.pop();
    for (Node* n : b->nodes()) {
      for (Value* v : n->outputs()) {
        if (valueNeedsToBeQuantized(v)) {
          observer_for_value_[v] = getObserverModuleFor(v, qconfig);
        }
      }

      for (Block* subblock : n->blocks()) {
        blocks_to_visit.push(subblock);
      }
    }
  }
}

c10::optional<Module>
InsertObserversHelper::getObserverFor(Value* v) {
  if (observer_for_value_.count(v)) {
    auto observer = observer_for_value_.at(v);
    return observer;
  }
  c10::optional<Module> result;
  if (boundary_value_map_.count(v)) {
    for (Value* next : boundary_value_map_.at(v)) {
      auto observer_opt = getObserverFor(next);
      if (observer_opt) {
        // Need to make sure all values are
        // configured with same observer
        if (result) {
          TORCH_CHECK(
              *observer_opt == *result,
              "Expecting all values in the graph only configured with one observer");
        } else {
          result = observer_opt;
        }
      }
    }
  }
  return result;
}

std::tuple<OptionalModuleVector, OptionalModuleVector, std::vector<size_t>> InsertObserversHelper::insertObservers(
    Module& module,
    const std::string& method_name,
    bool is_entry_point,
    std::unordered_set<Value*> graph_observed_values) {
  auto graph = module.get_method(method_name).graph();
  return insertObserversFor(graph->block(), module, graph_observed_values, is_entry_point);
}

std::tuple<OptionalModuleVector, OptionalModuleVector, std::vector<size_t>>
InsertObserversHelper::insertObserversFor(
      Block* block,
      script::Module& module,
      std::unordered_set<Value*>& block_observed_values,
      bool is_entry_point) {
  // input/output values, used to skip inserting observers
  // for input and output of the block and the owning graph,
  // we have to insert the observers at call site because
  // the graph itself can be shared
  std::unordered_set<Value*> inputs_outputs;
  // list of observer modules for input values
  std::vector<c10::optional<Module>> block_input_observers;
  // list of observer modules for output values
  std::vector<c10::optional<Module>> block_output_observers;

  // if the current block is the block for entry point graph(the forward graph
  // of the top level module), we can insert observers in the block directly
  if (!is_entry_point) {
    auto* graph = block->owningGraph();
    // graph inputs/outputs
    for (auto list : {graph->inputs(), graph->outputs()}) {
      for (auto* v : list) {
        inputs_outputs.insert(v);
      }
    }
    // block outputs
    for (auto* v : block->outputs()) {
      inputs_outputs.insert(v);
    }

    for (auto* v : block->inputs()) {
      block_input_observers.push_back(getObserverFor(v));
    }

    for (auto* v : block->outputs()) {
      block_output_observers.push_back(getObserverFor(v));
    }
  }

  // This means the block is been processed before, we just
  // need to attach observer modules and construct the information
  // needed by call site here
  bool visited = block_observer_map_.count(block);
  if (visited) {
    // instance clone of observer module and setAttr
    for (const auto& observer_attrs : block_observer_map_.at(block)) {
      const auto& name = std::get<0>(observer_attrs);
      const auto& observer = std::get<1>(observer_attrs);
      module._ivalue()->setAttr(name, observer.clone_instance()._ivalue());
    }
  }
  // NB: Why do we need to process the graph even if it's visited?
  // Reason is `graph_observed_values` can
  // change depending on where the method is called, and
  // outputs that's been observed(third item of the returned result)
  // can change depending on that, so for each graph we'll need to go through
  // the whole process of inserting observers

  std::stack<Block*> blocks_to_visit;
  blocks_to_visit.push(block);
  auto* self = block->owningGraph()->inputs()[0];
  // We first construct a map from value to the module, then
  // insert observers for them later, this is to avoid interference
  // of the inserted observers with the analysis to decide where
  // to insert observers, also we only insert observers for
  // "intermediate values" that is not the input/output of the
  // graph
  std::unordered_map<Value*, Module> values_to_observe;

  for (auto* v : block->inputs()) {
    if (!inputs_outputs.count(v) && !values_to_observe.count(v)) {
      if (auto observer_opt = getObserverFor(v)) {
        values_to_observe[v] = *observer_opt;
      }
    }
  }
  while (!blocks_to_visit.empty()) {
    Block* b = blocks_to_visit.top();
    blocks_to_visit.pop();
    for (Node* n : b->nodes()) {
      if (observer_nodes_.count(n)) {
        continue;
      }
      if (n->kind() == prim::CallMethod) {
        auto m = getInvokedModule(module, n, self);
        std::unordered_set<Value*> callee_observed_inputs;
        for (auto i = 0; i < n->inputs().size(); ++i) {
          if (block_observed_values.count(n->input(i))) {
            callee_observed_inputs.insert(caller_to_callee_[n->inputs()[i]]);
          }
        }
        auto* subblock = m.get_method(n->s(attr::name)).graph()->block();
        auto info_from_callee = insertObserversFor(subblock, m, callee_observed_inputs);
        auto input_observers = std::get<0>(info_from_callee);
        auto output_observers = std::get<1>(info_from_callee);
        auto callee_observed_outputs = std::get<2>(info_from_callee);
        for (auto idx : callee_observed_outputs) {
          block_observed_values.insert(n->outputs()[idx]);
        }
        for (auto i = 0; i < n->inputs().size(); ++i) {
          if (input_observers[i] && !inputs_outputs.count(n->input(i)) &&
              !block_observed_values.count(n->input(i)) &&
              !observed_values_.count(n->input(i))) {
            values_to_observe[n->inputs()[i]] = *input_observers[i];
            block_observed_values.insert(n->input(i));
          }
        }
        for (auto i = 0; i < n->outputs().size(); ++i) {
          if (output_observers[i] && !inputs_outputs.count(n->output(i)) &&
              !block_observed_values.count(n->output(i)) &&
              !observed_values_.count(n->output(i))) {
            values_to_observe[n->outputs()[i]] = *output_observers[i];
            block_observed_values.insert(n->output(i));
          }
        }
      } else if (n->kind() == prim::If) {
        std::vector<size_t> aggregated_observed_outputs;
        std::vector<c10::optional<script::Module>> aggregated_output_observers;
        for (Block* subblock : n->blocks()) {
          // subblock has access to all the values in the scope of prim::If,
          // so subblock_observed_values == block_observed_values
          auto info_from_subblock = insertObserversFor(subblock, module, block_observed_values);
          auto output_observers = std::get<1>(info_from_subblock);
          auto subblock_observed_outputs = std::get<2>(info_from_subblock);
          // subblock for prim::If doesn't have inputs
          if (aggregated_observed_outputs.size() > 0) {
            TORCH_CHECK(aggregated_observed_outputs == subblock_observed_outputs,
                        "quantization doesn't work for the case where branches "
                        "of `if` doesn't both return quantized/non-quantized "
                        "values");
          } else {
            for (auto idx : subblock_observed_outputs) {
              block_observed_values.insert(n->output(idx));
            }
            aggregated_observed_outputs = subblock_observed_outputs;
          }
          if (aggregated_output_observers.size() > 0) {
            TORCH_CHECK(aggregated_output_observers == output_observers,
                        "quantization doesn't work for the case where branches "
                        "of `if` doesn't both return values quantized the same "
                        "way");
          } else {
            for (auto i = 0; i < n->outputs().size(); ++i) {
              if (output_observers[i] && !inputs_outputs.count(n->output(i))
                  && !block_observed_values.count(n->output(i))
                  && !observed_values_.count(n->output(i))) {
                values_to_observe[n->output(i)] = *output_observers[i];
                block_observed_values.insert(n->output(i));
              }
            }
            aggregated_output_observers = output_observers;
          }
        }
      } else {
        for (Value* v : n->outputs()) {
          propagateObservedProperty(v, block_observed_values);
          if (!inputs_outputs.count(v) &&
              !block_observed_values.count(v) &&
              !observed_values_.count(v)) {
            if (auto observer_opt = getObserverFor(v)) {
              values_to_observe[v] = *observer_opt;
              block_observed_values.insert(v);
            }
          }
        }
        for (Block* subblock : n->blocks()) {
          blocks_to_visit.push(subblock);
        }
      }
    }
  }
  std::vector<size_t> output_idxs;
  for (auto i = 0; i < block->outputs().size(); ++i) {
    if (block_observed_values.count(block->outputs()[i])) {
      output_idxs.push_back(i);
    }
  }
  if (!visited) {
    NameModuleVector observer_name_and_modules;
    for (const auto& item : values_to_observe) {
      auto* v = item.first;
      auto observer = item.second;
      if (!values_to_skip_.count(v)) {
        insertObserverFor(v, module, observer, observer_name_and_modules);
      }
    }
    block_observer_map_[block] = observer_name_and_modules;
  }
  return std::make_tuple(block_input_observers, block_output_observers, output_idxs);
}

void InsertObserversHelper::propagateObservedProperty(
    Value* output, std::unordered_set<Value*>& block_observed_values) {
  if (pass_through_value_map_.count(output)) {
    // since the vector is always non-empty, we will
    // not return the initial value
    bool all_observed = true;
    for (Value* v : pass_through_value_map_.at(output)) {
      all_observed &= observed_values_.count(v) || block_observed_values.count(v);
    }
    if (all_observed) {
      // This is to propagate observed property through
      // all ops that doesn't require observation
      block_observed_values.insert(output);
    }
  }
}

void insertDeQuantCall(Graph* graph,
                       Value* quantized_val,
                       Value* original_val,
                       const std::vector<Use>& uses) {
  for (size_t i = 0; i < uses.size(); ++i) {
    auto* user = uses[i].user;
    // Insert dequantize node right before use node, because
    // we want to make sure use node and dequantize node reside
    // in the same block so that quant fusion can happen
    WithInsertPoint ins(user);
    Node* dequant =
      graph->create(Symbol::aten("dequantize"), {quantized_val});
    dequant->output()->setDebugName(
        original_val->debugName() + ".dequant." + c10::guts::to_string(i))
      ->setType(original_val->type());
    user->replaceInputWith(original_val, dequant->output());
    graph->insertNode(dequant);
  }
}

void insertQuantDeQuantCall(
    Value* self,
    Node* observer,
    bool is_per_channel,
    const std::vector<std::string>& qparam_names) {
  Graph* g = observer->owningGraph();
  // Original value that is observed
  Value* v = observer->input(1);

  // Inserting before insert point
  WithInsertPoint ins(v->node()->next());
  std::vector<Value*> inputs = {v};
  // Insert GetAttr nodes for quantization parameters
  for (const auto& qparam_name : qparam_names) {
    inputs.push_back(g->insertGetAttr(self, qparam_name));
  }
  std::string quantize_func;
  if (is_per_channel) {
    quantize_func = "quantize_per_channel";
  } else {
    quantize_func = "quantize_per_tensor";
  }
  Node* quant = g->create(at::Symbol::aten(quantize_func), inputs);
  quant->output()->setDebugName(v->debugName() + ".quant");
  g->insertNode(quant);

  // two passes to insert the dequant for every usage
  // in first pass, identify all the nodes using "v"
  std::vector<Use> uses;
  for (const auto& use : v->uses()) {
    // Skip quant node and observer node (we need to keep
    // observer nodes around since we need them to
    // find the quantization parameters)
    if (use.user != quant && use.user != observer) {
      uses.push_back(use);
    }
  }

  // in second pass, replace the input "v" with dequant output
  insertDeQuantCall(g, quant->output(), v, uses);
}

// find the observer for Value `v` and return the name of the observer
c10::optional<std::string> findObserverName(Value* v) {
  // Note that here we just check for the name of observer, but the ideally
  // we should be comparing the type of observer, this is a temporary
  // work around until data only clone of module.clone is supported.
  Node* n = v->node();
  if (n->kind() == prim::CallMethod && n->s(attr::name) == "forward") {
    auto module_instance = n->inputs().at(0);
    if (module_instance->node()->kind() == prim::GetAttr &&
        module_instance->node()->s(attr::name).find("_observer_") !=
            std::string::npos) {
      return module_instance->node()->s(attr::name);
    }
  }
  return c10::nullopt;
}

c10::QScheme toAffine(c10::QScheme qscheme) {
  switch (qscheme) {
    case c10::kPerTensorAffine:
    case c10::kPerTensorSymmetric:
      return c10::kPerTensorAffine;
    case c10::kPerChannelAffine:
    case c10::kPerChannelSymmetric:
      return c10::kPerChannelAffine;
    default:
      return qscheme;
  }
}

class InsertQuantDeQuantHelper {
 public:
  InsertQuantDeQuantHelper() {}
  void run(Module& module, const std::string& method_name);

  ModuleMethodVector getInvokedMethods(
      Module& module,
      const std::string& method_name);

  // Get quantization parameter map of the given Value in Graph
  // by searching for observer module of the value and extract the
  // quantization parameters from the observer module
  std::tuple<c10::QScheme, QParamVector> getQSchemeAndQParamVector(
      script::Module& module,
      Node* n);
  void checkQScheme(Graph* g, c10::QScheme qscheme) {
    if (qscheme_for_graph_.count(g)) {
      TORCH_CHECK(
          qscheme_for_graph_.at(g) == qscheme ||

              "Quantizing same graph with different types of "
              "QSchemes is not supported.\n",
          " Expecting:",
          c10::toString(qscheme_for_graph_.at(g)),
          " Got:",
          c10::toString(qscheme));
    } else {
      qscheme_for_graph_[g] = toAffine(qscheme);
    }
  }

  c10::optional<Module> findChildModuleToQuantize(
      Module& module,
      Value* child_instance);
  void collectObserverNodesAndValueToQuantize(Module& module, Value*);
  // Cleanup observer nodes from graph and observer modules
  // from module object and ClassType
  void cleanup(Module& module);
  void cleanup(Module& module, Graph* g);
  void quantizeTensors(Module& module, Graph* g, Value* self);

 private:
  std::unordered_map<Graph*, std::vector<std::string>>
      observer_modules_to_remove_;
  // We only remove observer module attributes from type in the
  // first encounter of the graph, after that since the attributes
  // is already removed from the ClassType, we'll use the list of slot index to
  // replay this removal
  std::unordered_map<Graph*, std::vector<int>> removed_observer_slots_;
  std::unordered_map<Graph*, std::vector<Node*>> nodes_to_destroy_;
  // Map from Graph to observer node, we can use observer node to
  // get the information of original value that's been observed and
  // the quantization parameters
  std::unordered_map<Graph*, std::vector<Node*>> observer_nodes_for_graph_;
  // A map from qparam name (e.g. _scale) to the attribute name in
  // the module(e.g. weight_scale_0)
  std::unordered_map<Node*, std::unordered_map<std::string, std::string>> qparam_name_map_for_node_;
  // Record qscheme for every graph, this is for checking
  // each graph is only quantized with one type of QScheme
  std::unordered_map<Graph*, c10::QScheme> qscheme_for_graph_;
};

void InsertQuantDeQuantHelper::collectObserverNodesAndValueToQuantize(
    Module& module,
    Value* v) {
  auto* g = v->owningGraph();
  auto observer_name = findObserverName(v);
  if (!observer_name) {
    return;
  }
  observer_modules_to_remove_[g].push_back(observer_name.value());

  Node* observer = v->node();
  TORCH_INTERNAL_ASSERT(
      observer->kind() == prim::CallMethod &&
      observer->s(attr::name) == "forward" &&
      observer->inputs()[0]->node()->kind() == prim::GetAttr &&
      observer->inputs()[0]->node()->s(attr::name) == observer_name);

  // Observer forward call node
  nodes_to_destroy_[g].push_back(observer);
  // GetAttr node for observer module
  nodes_to_destroy_[g].push_back(observer->inputs()[0]->node());
  Value* original_value = observer->input(1);
  v->replaceAllUsesWith(original_value);
  observer_nodes_for_graph_[g].push_back(observer);
}

void InsertQuantDeQuantHelper::cleanup(Module& module) {
  for (auto& method : module.get_methods()) {
    cleanup(module, method.graph().get());
  }
  for (Module m : module.children()) {
    cleanup(m);
  }
}

void InsertQuantDeQuantHelper::cleanup(Module& module, Graph* g) {
  GRAPH_DUMP("Before Remove Observers:", g);
  if (nodes_to_destroy_.count(g)) {
    for (auto& n : nodes_to_destroy_.at(g)) {
      n->removeAllInputs();
    }
    for (auto& n : nodes_to_destroy_.at(g)) {
      n->destroy();
    }
    nodes_to_destroy_.at(g).clear();
  }

  // 1. If we have seen this graph before, this means the observer
  // attributes has been removed from the type(see step 2) but the slot
  // index of these attributes are kept in the list, we'll replay the observer
  // slots removal using these slot indexes
  if (removed_observer_slots_.count(g)) {
    for (auto slot : removed_observer_slots_.at(g)) {
      module._ivalue()->unsafeRemoveSlot(slot);
    }
  }

  // 2. Remove observer modules from last one to first one in order to
  // reduce the time complexity, assuming all the observer modules
  // are added after the existing modules, we'll have complexity of
  // O(N) where N is number of observer modules with this optimization
  if (observer_modules_to_remove_.count(g)) {
    auto& observers = observer_modules_to_remove_.at(g);
    for (int64_t i = observers.size() - 1; i >= 0; --i) {
      auto observer_name = observers[i];
      GRAPH_DEBUG("Trying to remove: ", observer_name);
      if (module.type()->hasAttribute(observer_name)) {
        // We record the slot index here in order to replay the
        // slot removal in other objects that's sharing the ClassType
        // since we're going to remove attribute in the ClassType here
        removed_observer_slots_[g].push_back(
            module.type()->getAttributeSlot(observer_name));
        module._ivalue()->unsafeRemoveAttr(observer_name);
        module.type()->unsafeRemoveAttribute(observer_name);
      }
    }
    observers.clear();
  }
  GRAPH_DUMP("After remove observers :", g);
}

void InsertQuantDeQuantHelper::quantizeTensors(
    Module& module,
    Graph* g,
    Value* self) {
  if (!observer_nodes_for_graph_.count(g)) {
    return;
  }
  for (auto* n : observer_nodes_for_graph_.at(g)) {
    auto* original_value = n->input(1);
    auto tp = getQSchemeAndQParamVector(module, n);
    auto qscheme = std::get<0>(tp);
    auto qparam_map = std::get<1>(tp);
    checkQScheme(g, qscheme);
    std::vector<std::string> qparam_names;
    for (auto& pr : qparam_map) {
      const auto& name = pr.first;
      const auto& qparam = pr.second;
      size_t uid = 0;
      auto qparam_name = original_value->debugName() + name + "_" + c10::to_string(uid++);
      while (module.hasattr(qparam_name)) {
        qparam_name = original_value->debugName() + name + "_" + c10::to_string(uid++);
      }
      qparam_name_map_for_node_[n][name] = qparam_name;
      module.register_attribute(qparam_name, qparam.type(), qparam);
      qparam_names.push_back(qparam_name);
    }
    insertQuantDeQuantCall(self, n, isPerChannel(qscheme), qparam_names);
  }
}

void checkGetQParamsResult(const IValue& qparams) {
  TORCH_CHECK(
      qparams.isTuple(),
      "`get_qparams` function is expected to return a "
      "Tuple, but got:",
      qparams.tagKind());
  auto tp = qparams.toTuple();
  TORCH_CHECK(
      tp->elements().size() == 2 || tp->elements().size() == 3,
      "`get_qparams` function is expected to return a "
      "Tuple of size 2 or 3, got Tuple of size ",
      tp->elements().size());
  // Expect first two elements of the tuple to be Tensor
  for (size_t i = 0; i < 2; ++i) {
    TORCH_CHECK(
        tp->elements()[i].isTensor(),
        "Element of Tuple is expected to be Tensor, but element ",
        i,
        " has type: ",
        tp->elements()[i].tagKind());
  }
  // Expect the third elements of the tuple to be int
  if (tp->elements().size() == 3) {
    TORCH_CHECK(
        tp->elements()[2].isInt(),
        "Element of Tuple is expected to be int, but element ",
        2,
        " has type: ",
        tp->elements()[2].tagKind());
  }
}

std::tuple<c10::QScheme, QParamVector> InsertQuantDeQuantHelper::
    getQSchemeAndQParamVector(script::Module& module, Node* n) {
  // TODO: refactor findObserverName to take Node* as input
  Value* v = n->output();
  TORCH_INTERNAL_ASSERT(
      v->type()->isSubtypeOf(TensorType::get()),
      "Expected output of observer node to be Tensor");
  auto observer_name = findObserverName(v);
  TORCH_INTERNAL_ASSERT(
      observer_name,
      "getQSchemeAndParamMap expects the corresponding observer for ",
      v->debugName(),
      " exists.");
  auto observer_module = module.attr(observer_name.value()).toModule();
  auto get_qparams = observer_module.get_method("get_qparams");
  IValue result = get_qparams(std::vector<IValue>());
  checkGetQParamsResult(result);
  auto scalar_type = observer_module.attr("dtype");
  TORCH_CHECK(
      scalar_type.toScalarType() != at::ScalarType::Undefined,
      "dtype of observer can't be undefined");
  auto tp = result.toTuple();
  at::Tensor scale = tp->elements()[0].toTensor().to(at::kFloat);
  at::Tensor zero_point = tp->elements()[1].toTensor().to(at::kInt);
  // quantization parameters should appear in the same order as
  // the argument for quantize_per_tensor/quantize_per_channel function
  QParamVector qparams;
  auto qscheme = observer_module.attr("qscheme").toQScheme();
  if (isPerChannel(qscheme)) {
    qparams.push_back(std::make_pair("_scale", scale));
    qparams.push_back(std::make_pair("_zero_point", zero_point));
    qparams.push_back(std::make_pair("_axis", tp->elements()[2].toInt()));
  } else {
    qparams.push_back(std::make_pair("_scale", scale.item<double>()));
    qparams.push_back(std::make_pair("_zero_point", zero_point.item<int64_t>()));
  }
  qparams.push_back(std::make_pair("_scalar_type", scalar_type));
  return std::make_tuple(qscheme, qparams);
}

c10::optional<Module> InsertQuantDeQuantHelper::
    findChildModuleToQuantize(Module& module, Value* child_instance) {
  TORCH_INTERNAL_ASSERT(
      child_instance->node()->kind() == prim::GetAttr,
      "Child instance should come from GetAttr.");
  auto child_module_name = child_instance->node()->s(attr::name);
  if (child_module_name.find("_observer_") == std::string::npos) {
    return module.attr(child_module_name).toModule();
  }
  return c10::nullopt;
}

ModuleMethodVector InsertQuantDeQuantHelper::getInvokedMethods(
    Module& module,
    const std::string& method_name) {
  auto graph = module.get_method(method_name).graph();

  ModuleMethodVector invoked_methods;
  std::stack<Block*> blocks_to_visit;
  blocks_to_visit.push(graph->block());
  while (!blocks_to_visit.empty()) {
    Block* b = blocks_to_visit.top();
    blocks_to_visit.pop();
    for (Node* n : b->nodes()) {
      if (n->kind() == prim::CallMethod) {
        auto module_instance = n->inputs()[0];
        auto module_method_name = n->s(attr::name);
        c10::optional<Module> m;
        // calling method on self
        if (module_instance == graph->inputs()[0]) {
          m = module;
        } else {
          m = findChildModuleToQuantize(module, module_instance);
        }
        if (m) {
          invoked_methods.push_back({*m, module_method_name});
        }
      }

      for (Block* subblock : n->blocks()) {
        blocks_to_visit.push(subblock);
      }
    }
  }
  return invoked_methods;
}

void InsertQuantDeQuantHelper::run(
    Module& module,
    const std::string& method_name) {
  for (auto& invoked_methods : getInvokedMethods(module, method_name)) {
    auto& invoked_module = std::get<0>(invoked_methods);
    const auto& invoked_method_name = std::get<1>(invoked_methods);
    run(invoked_module, invoked_method_name);
  }

  Method method = module.get_method(method_name);
  auto graph = method.graph();

  // We only need to register new parameters if the graph has
  // been quantized before
  // TODO: dedup this part with code in quantizeTensors
  if (observer_nodes_for_graph_.count(graph.get())) {
    for (auto* n : observer_nodes_for_graph_.at(graph.get())) {
      auto tp = getQSchemeAndQParamVector(module, n);
      checkQScheme(graph.get(), std::get<0>(tp));
      auto qparam_map = std::get<1>(tp);
      TORCH_INTERNAL_ASSERT(qparam_name_map_for_node_.count(n),
                            "Expected to have a qparam_name_map for node:",
                           *n);
      auto qparam_name_map = qparam_name_map_for_node_.at(n);
      for (auto& pr : qparam_map) {
        const auto& name = pr.first;
        const auto& qparam = pr.second;
        module._ivalue()->setAttr(qparam_name_map.at(name), qparam);
      }
    }
    return;
  }

  // prim::Param nodes do not belong to the graph. Hence the Insert
  // point is the beginning of graph node. This also safe guards against
  // observing a potentially mutated value due to some in-place operation
  std::vector<Value*> input_values;
  for (size_t idx = 1; idx < method.num_inputs(); ++idx) {
    auto& v = graph->inputs()[idx];
    if (v->type()->isSubtypeOf(TensorType::get())) {
      input_values.push_back(v);
    }
  }

  std::stack<Block*> blocks_to_visit;
  blocks_to_visit.push(graph->block());
  while (!blocks_to_visit.empty()) {
    Block* b = blocks_to_visit.top();
    blocks_to_visit.pop();
    for (auto it = b->nodes().begin(), end = b->nodes().end(); it != end;) {
      Node* n = *it++;
      for (Value* v : n->outputs()) {
        if (!v->type()->isSubtypeOf(TensorType::get())) {
          continue;
        }
        collectObserverNodesAndValueToQuantize(module, v);
      }

      for (Block* subblock : n->blocks()) {
        blocks_to_visit.push(subblock);
      }
    }
  }

  for (Value* v : input_values) {
    collectObserverNodesAndValueToQuantize(module, v);
  }
  GRAPH_DUMP("Before Quantize Tensors:", graph);
  Value* self = graph->inputs()[0];
  quantizeTensors(module, graph.get(), self);
  GRAPH_DUMP("After Quantize Tensors:", graph);
}

void insertPrepackUnpackForLinear(std::shared_ptr<Graph>& graph) {
  std::string linear_with_quant = R"(
graph(%a_dequant, %w_quant, %b):
        %w_dequant = aten::dequantize(%w_quant)
        %r = aten::linear(%a_dequant, %w_dequant, %b)
        return (%r) )";

  std::string linear_with_quant_prepack = R"(
graph(%a_dequant, %w_quant, %b):
        %packed_params = quantized::linear_prepack(%w_quant, %b)
        %w_quant_unpacked : Tensor, %b_unpacked : Tensor? = quantized::linear_unpack(%packed_params)
        %w_dequant = aten::dequantize(%w_quant_unpacked)
        %r = aten::linear(%a_dequant, %w_dequant, %b_unpacked)
        return (%r) )";

  SubgraphRewriter rewriter;
  rewriter.RegisterRewritePattern(linear_with_quant, linear_with_quant_prepack);
  rewriter.runOnGraph(graph);
}

void insertPrepackUnpackForConv2d(std::shared_ptr<Graph>& graph) {
  std::string conv_with_quant = R"(
graph(%a_dequant, %w_quant, %b, %stride, %padding, %dilation, %groups):
        %w_dequant = aten::dequantize(%w_quant)
        %r = aten::conv2d(%a_dequant, %w_dequant, %b, %stride, %padding, %dilation, %groups)
        return (%r) )";

  std::string conv_with_quant_prepack = R"(
graph(%a_dequant, %w_quant, %b, %stride, %padding, %dilation, %groups):
        %packed_params = quantized::conv2d_prepack(%w_quant, %b, %stride, %padding, %dilation, %groups)
        %w_quant_unpacked : Tensor, %b_unpacked : Tensor? = quantized::conv2d_unpack(%packed_params)
        %w_dequant = aten::dequantize(%w_quant_unpacked)
        %r = aten::conv2d(%a_dequant, %w_dequant, %b_unpacked, %stride, %padding, %dilation, %groups)
        return (%r) )";

  SubgraphRewriter rewriter;
  rewriter.RegisterRewritePattern(conv_with_quant, conv_with_quant_prepack);
  rewriter.runOnGraph(graph);
}

c10::optional<IValue> toTwoElementIntList(Value* v) {
  auto* n = v->node();
  if (n->kind() == prim::Constant) {
    auto iv = toIValue(v);
    if (iv && iv.value().isIntList() && iv.value().toIntList().size() == 2) {
      return iv;
    }
  }

  if (n->kind() == prim::ListConstruct && n->inputs().size() == 2) {
    auto e0 = toIValue(n->inputs()[0]);
    auto e1 = toIValue(n->inputs()[1]);
    if (!e0 || !e1 || !e0.value().isInt() || !e1.value().isInt()) {
      return c10::nullopt;
    }
    return IValue(c10::List<int64_t>({e0.value().toInt(), e1.value().toInt()}));
  }
  return c10::nullopt;
}

// A helper class to make uses of module unique
class ModuleUseDeduper {
 public:
  ModuleUseDeduper(Module& module) : module_(module) {}
  void dedup() {
    for (auto& method : module_.get_methods()) {
      const auto& graph = method.graph();
      findModuleUses(graph.get());
    }
    dedupModuleUses();
  }

 private:
  // Analyze the code to record information represents
  // uses of the module, which we'll use later to actually perform the dedup
  // operation Please see the comments of member variables of the class for more
  // information
  void findModuleUses(Graph* graph) {
    GRAPH_DUMP("Finding module uses for ", graph);

    std::stack<Block*> blocks_to_visit;
    blocks_to_visit.push(graph->block());
    Value* self = graph->inputs()[0];
    while (!blocks_to_visit.empty()) {
      Block* b = blocks_to_visit.top();
      blocks_to_visit.pop();
      for (Node* n : b->nodes()) {
        for (Block* subblock : n->blocks()) {
          blocks_to_visit.push(subblock);
        }
        if (n->kind() != prim::CallMethod) {
          continue;
        }
        Value* instance = n->inputs()[0];
        // boundary_val is the value we get when we trace back
        // the GetAttr access chain until we hit the input of graph
        // or a node that is not prim::GetAttr
        auto path = getModuleAccessPath(instance, self);

        // path.size() == 0 means we're calling a method
        // on self, we don't need to dedup uses of self
        if (path.size() == 0) {
          continue;
        }
        value_to_path_map_[instance] = path;
        auto m = findChildModule(module_, path);
        // If we fail to insert the module to the unique_modules_ set,
        // which means there are uses of this module before this point,
        // we'll have to rewrite the use
        if (!unique_modules_.insert(m._ivalue()).second) {
          uses_to_rewrite_.push_back(instance);
          GRAPH_DEBUG("Found use to rewrite: ", instance->debugName());
        }
      }
    }
  }

  // Deduplicate module uses given the information we recorded before
  void dedupModuleUses() {
    for (Value* v : uses_to_rewrite_) {
      const auto& path = value_to_path_map_.at(v);
      const auto& m = findChildModule(module_, path);
      // add a clone of the child module to the parent of the duplicated module
      const auto& child_name = addChildModule(module_, m, path);
      TORCH_INTERNAL_ASSERT(v->node()->kind() == prim::GetAttr);
      // change the name in GetAttr call
      auto original_name = v->node()->s(attr::name);
      v->node()->s_(attr::name, child_name);
      GRAPH_UPDATE(
          "Module use dedup: changing use of original module ",
          original_name,
          " to ",
          child_name);
    }
  }

  std::string addChildModule(
      Module& module,
      const Module& child_module,
      const std::vector<std::string>& path) {
    TORCH_INTERNAL_ASSERT(
        path.size() > 0, "path must have at least one element.");
    // Parent module of the leaf child module corresponding to
    // the path
    auto parent_of_leaf = findChildModule(
        module, std::vector<std::string>(path.begin(), path.end() - 1));

    // Original name of the child module
    std::string original_name = path[path.size() - 1];
    int uid = 0;
    std::string child_name = original_name + "_" + c10::to_string(uid++);
    while (parent_of_leaf.hasattr(child_name)) {
      child_name = original_name + "_" + c10::to_string(uid++);
    }
    parent_of_leaf.register_module(child_name, child_module.clone_instance());
    return child_name;
  }

  Module module_;
  // Map from value of module instance to the list of names of submodules
  // starting from the top level module, e.g. ["sub1", "sub2", "relu"]
  // Also this is a cache of calling `getModuleAccessPath` of the value
  std::unordered_map<Value*, std::vector<std::string>> value_to_path_map_;
  // Set of unique modules that are used in the graphs
  std::unordered_set<ModulePtr> unique_modules_;
  // Values that represent the module instance(the use of the module)
  // that we'll need to rewrite as a use of a cloned module
  // instance
  std::vector<Value*> uses_to_rewrite_;
};

struct ConvBNParameters {
  at::Tensor conv_w;
  at::Tensor conv_b;
  at::Tensor bn_rm;
  at::Tensor bn_rv;
  double bn_eps = 0.0;
  at::Tensor bn_w;
  at::Tensor bn_b;
};

static bool hastensor(Module& m, const char* name) {
  return m.hasattr(name) && m.attr(name).isTensor();
}

class FoldConvBatchNorm2dHelper {
 public:
  /**
   * In this step we find all Conv2d - BatchNorm2d patterns in the graph
   * and extract the corresponding parameters for these two modules,
   * and record informations for the modifications of the graph without
   * actually performing these modifications.
   */
  void analyze(Module& module);
  /**
   * In this step we perform all the modifications including
   * setting the attributes for conv module, rewriting values
   * and deleting nodes in the graph
   */
  void transform();

 private:
  bool tryExtractingConvBNParameters(
      Module& conv,
      Module& bn,
      ConvBNParameters& r);

  /**
   * Given the current weight and bias tensors of a Conv2d module and parameters
   * of the BatchNorm2d module we're folding with, compute the updated values
   * for the weight and bias.
   *
   * The function is basically copied from torch/nn/utils/fusion.py
   */
  std::tuple<at::Tensor, at::Tensor> computeUpdatedConvWeightAndBias(
      const ConvBNParameters& p);

  std::unordered_map<ModulePtr,
                     std::tuple<at::Tensor, at::Tensor>> conv_module_and_params_;
  std::unordered_map<Graph*, std::vector<std::tuple<std::string, std::string>>> conv_bn_names_;
  std::unordered_map<Value*, Value*> rewrite_map_;
  std::vector<Value*> values_to_rewrite_;
  std::unordered_set<Node*> nodes_to_delete_;
};

std::tuple<at::Tensor, at::Tensor> FoldConvBatchNorm2dHelper::
    computeUpdatedConvWeightAndBias(const ConvBNParameters& p) {
  at::Tensor bn_var_rsqrt = at::rsqrt(p.bn_rv + p.bn_eps);
  at::Tensor new_w = p.conv_w * (p.bn_w * bn_var_rsqrt).reshape({-1, 1, 1, 1});
  at::Tensor new_b = (p.conv_b - p.bn_rm) * bn_var_rsqrt * p.bn_w + p.bn_b;
  return std::make_tuple(new_w, new_b);
}

bool FoldConvBatchNorm2dHelper::tryExtractingConvBNParameters(
    Module& conv,
    Module& bn,
    ConvBNParameters& r) {
  if (!hastensor(conv, "weight") || !conv.hasattr("bias") ||
      !hastensor(bn, "weight") || !hastensor(bn, "bias") ||
      !hastensor(bn, "running_mean") || !hastensor(bn, "running_var") ||
      !bn.hasattr("eps")) {
    return false;
  }

  r.bn_rm = bn.attr("running_mean").toTensor();
  r.bn_rv = bn.attr("running_var").toTensor();
  r.bn_eps = bn.attr("eps").toDouble();
  r.bn_w = bn.attr("weight").toTensor();
  r.bn_b = bn.attr("bias").toTensor();

  r.conv_w = conv.attr("weight").toTensor();
  r.conv_b = at::zeros_like(r.bn_rm);
  auto bias_opt = conv.attr("bias").toOptional<at::Tensor>();
  if (bias_opt) {
    r.conv_b = *bias_opt;
  }

  return true;
}

void FoldConvBatchNorm2dHelper::analyze(Module& module) {
  const PatternInfo pattern = PatternInfo::parse_from_str(R"IR(
graph(%self, %x):
    %conv_submodule = match::module[name="Conv2d"](%self)
    %conv_out = prim::CallMethod[name="forward"](%conv_submodule, %x)
    %bn_submodule = match::module[name="BatchNorm2d"](%self)
    %bn_out = prim::CallMethod[name="forward"](%bn_submodule, %conv_out)
    return (%bn_out))IR");

  const Graph& pattern_graph = *pattern.pattern_graph;
  const auto& vmap = pattern.vmap;
  Value* pattern_conv_out = vmap.at("conv_out");
  Value* pattern_bn_out = vmap.at("bn_out");
  Value* pattern_conv_submodule = vmap.at("conv_submodule");
  Value* pattern_bn_submodule = vmap.at("bn_submodule");
  Node* pattern_conv = pattern_conv_out->node();
  Node* pattern_bn = pattern_bn_out->node();

  // We will put submodules into this worklist and keep processing items from it
  // one by one. We start by just putting the top module there.
  std::stack<Module> worklist({module});
  while (!worklist.empty()) {
    Module current = worklist.top();
    worklist.pop();

    // Queue submodules for processing
    for (const Module& submodule : current.children()) {
      worklist.push(submodule);
    }

    // Process all method of the current module
    for (auto& method : current.get_methods()) {
      GRAPH_DUMP(
          current.type()->name()->name() + "::" + method.name() +
          "() before Conv2d-BatchNorm2d folding",
          method.graph());
      const auto& matches = findPatternMatches(pattern_graph, *method.graph());

      GRAPH_DEBUG("number of Conv2d-BatchNorm2d matches: ", matches.size());
      Graph* g = method.graph().get();
      if (!conv_bn_names_.count(g)) {
        // This is to make sure we don't visit one graph multiple times
        conv_bn_names_[g] = {};
        for (const Match& match : matches) {
          GRAPH_DEBUG("Checking next match...");
          Node* matched_conv = match.nodes_map.at(pattern_conv);
          Node* matched_bn = match.nodes_map.at(pattern_bn);
          Node* matched_conv_submodule =
            match.values_map.at(pattern_conv_submodule)->node();
          Node* matched_bn_submodule =
            match.values_map.at(pattern_bn_submodule)->node();

          TORCH_INTERNAL_ASSERT(matched_conv_submodule->kind() == prim::GetAttr);
          TORCH_INTERNAL_ASSERT(matched_bn_submodule->kind() == prim::GetAttr);

          const auto& conv_module_name = matched_conv_submodule->s(Symbol::attr("name"));
          const auto& bn_module_name = matched_bn_submodule->s(Symbol::attr("name"));

          Module conv_submodule =
            current.attr(conv_module_name).toModule();
          Module bn_submodule =
            current.attr(bn_module_name).toModule();

          ConvBNParameters params;
          if (!tryExtractingConvBNParameters(
                  conv_submodule, bn_submodule, params)) {
            GRAPH_DEBUG(
                "Conv and BN modules didn't have all required parameters or attributes...");
            continue;
          }
          conv_bn_names_[g].push_back(
              std::make_tuple(conv_module_name, bn_module_name));
          // We are using a separate vector for saving Values we want to rewrite to
          // make sure that the order in which we perform these transformations is
          // deterministic. Iterating through keys of rewrite_map would result in
          // non-determinism that might not manifest as a bug now, but can bite us
          // later.
          values_to_rewrite_.push_back(matched_bn->output());
          rewrite_map_[matched_bn->output()] = matched_conv->output();
          GRAPH_UPDATE(
              "Rewriting %",
              matched_bn->output()->debugName(),
              " with %",
              matched_conv->output()->debugName());

          nodes_to_delete_.insert(matched_bn);
          nodes_to_delete_.insert(matched_bn_submodule);
          GRAPH_UPDATE("Deleting ", *matched_bn);
          GRAPH_UPDATE("Deleting ", *matched_bn_submodule);

          auto slot = conv_submodule.type()->getAttributeSlot("bias");
          TORCH_CHECK(conv_submodule.type()->is_parameter(slot),
                      "Expected conv module to have a bias parameter");
        } // matches
      }

      for (const auto& conv_bn : conv_bn_names_.at(g)) {
        Module conv_submodule =
          current.attr(std::get<0>(conv_bn))
          .toModule();
        Module bn_submodule =
          current.attr(std::get<1>(conv_bn))
          .toModule();

        ConvBNParameters params;
        TORCH_INTERNAL_ASSERT(tryExtractingConvBNParameters(
                                  conv_submodule, bn_submodule, params));
        auto new_w_b = computeUpdatedConvWeightAndBias(params);
        conv_module_and_params_[conv_submodule._ivalue()] = new_w_b;
      } // conv_bn module
    } // methods
  } // while
}

void FoldConvBatchNorm2dHelper::transform() {
  for (const auto& item : conv_module_and_params_) {
    Module conv(item.first);
    auto w_b = item.second;
    conv.setattr("weight", std::get<0>(w_b));
    conv.setattr("bias", std::get<1>(w_b));
  }

  // Perform planned rewritings
  for (auto v : values_to_rewrite_) {
    v->replaceAllUsesWith(rewrite_map_.at(v));
  }

  // Perform planned deletions
  for (auto n : nodes_to_delete_) {
    n->removeAllInputs();
  }
  for (auto n : nodes_to_delete_) {
    n->destroy();
  }
}

} // namespace

TORCH_API Module InsertObservers(
    Module& input_module,
    const std::string& method_name,
    const QConfigDict& qconfig_dict,
    bool inplace) {
  ModuleQConfigMap map_before_clone;
  fillQConfigMap(input_module, qconfig_dict, map_before_clone);
  ModuleCloneHelper mh;
  Module module =
      inplace ? input_module : mh.clone(input_module, map_before_clone);
  ModuleQConfigMap module_qconfig_map;
  // Since the types are changed after clone, we need to fill
  // the qconfig map again
  fillQConfigMap(module, qconfig_dict, module_qconfig_map);
  InsertObserversHelper helper(module_qconfig_map);
  helper.preprocess(module, method_name);
  helper.insertObservers(module, method_name, true);
  return module;
}

Module InsertQuantDeQuant(
    Module& input_module,
    const std::string& method_name,
    bool inplace) {
  Module module = inplace ? input_module : input_module.clone();
  InsertQuantDeQuantHelper h;
  h.run(module, method_name);
  h.cleanup(module);
  return module;
}

void FoldQuantNodesIntoInputsOutputs(std::shared_ptr<Graph>& graph) {
  throw std::runtime_error("Pass not implemented yet!");
}

void SwapFunctionalLinear(Module& module) {
  for (auto& method : module.get_methods()) {
    std::shared_ptr<Graph> g = method.graph();
    SwapFunctionalLinear(g);
  }
  for (Module m : module.children()) {
    SwapFunctionalLinear(m);
  }
}

void SwapFunctionalLinear(std::shared_ptr<Graph>& graph) {
  std::string functional_linear = R"(
graph(%linear, %input, %weight, %bias):
  %r = prim::CallFunction(%linear, %input, %weight, %bias)
  return (%r) )";
  std::string aten_linear = R"(
graph(%linear, %input, %weight, %bias):
  %r = aten::linear(%input, %weight, %bias)
  return (%r) )";
  auto filter = [](const Match& match,
                   const std::unordered_map<std::string, Value*>& vmap) {
    const auto& match_vmap = match.values_map;
    auto linear = getValue("linear", match_vmap, vmap);
    auto func_name = getFuncName(linear);
    return func_name == "linear";
  };
  SubgraphRewriter rewriter;
  rewriter.RegisterRewritePattern(functional_linear, aten_linear);
  // TODO: runOnGraph takes const ref?
  rewriter.runOnGraph(graph, filter);
}

void ReplicateDeQuant(std::shared_ptr<Graph>& graph) {
  std::stack<Block*> blocks_to_visit;
  std::vector<Node*> dequant_nodes_to_rewrite;
  blocks_to_visit.push(graph->block());
  while (!blocks_to_visit.empty()) {
    Block* b = blocks_to_visit.top();
    blocks_to_visit.pop();
    for (Node* n : b->nodes()) {
      if (n->kind() == Symbol::aten("dequantize") &&
          n->output()->uses().size() > 1) {
        dequant_nodes_to_rewrite.push_back(n);
      }
      for (Block* subblock : n->blocks()) {
        blocks_to_visit.push(subblock);
      }
    }
  }
  for (Node* n : dequant_nodes_to_rewrite) {
    auto* quantized_val = n->inputs()[0];
    auto* dequantized_val = n->output();
    // copy uses to vector since value->uses() is a reference
    // and changing the graph will also change the uses() list
    std::vector<Use> uses = dequantized_val->uses();
    insertDeQuantCall(graph.get(), quantized_val, dequantized_val, uses);
  }

  for (Node* n : dequant_nodes_to_rewrite) {
    n->removeAllInputs();
  }
  for (Node* n : dequant_nodes_to_rewrite) {
    n->destroy();
  }
}

// This is the pass to handle ops that does not require observation
// for example: flatten, average_pool, upsample
// This is called after inline and before graph execution
void SwapDeQuant(std::shared_ptr<Graph>& graph) {
  std::stack<Block*> blocks_to_visit;
  blocks_to_visit.push(graph->block());
  while (!blocks_to_visit.empty()) {
    Block* b = blocks_to_visit.top();
    blocks_to_visit.pop();
    for (Node* n : b->nodes()) {
      auto input_indexes = getGeneralOpTensorInputIndexes(n);
      if (input_indexes.size() > 0) {
        bool is_dequantized = true;
        for (auto i : input_indexes) {
          is_dequantized &= n->inputs()[i]->node()->kind() == Symbol::aten("dequantize");
        }
        if (!is_dequantized) {
          continue;
        }
        // Delete dequantize node, we have one dequantize
        // for each use of the value
        for (auto i : input_indexes) {
          auto* dequantized_val = n->inputs()[i];
          auto* dequantize_node = dequantized_val->node();
          TORCH_INTERNAL_ASSERT(dequantized_val->uses().size() == 1,
                                "Expect to have one dequantize node for each use");
          // Replace useses of dequantized_val with the input of
          // dequantize node
          dequantized_val->replaceAllUsesWith(dequantize_node->inputs()[0]);
          dequantize_node->removeAllInputs();
          dequantize_node->destroy();
        }
        TORCH_CHECK(n->outputs().size() == 1, "We only support dequantize swapping for ops"
                    " with one output right now");
        auto* output = n->output();
        std::vector<Use> uses = output->uses();
        // Insert new dequantize node for each use of the output
        insertDeQuantCall(graph.get(), output, output, uses);
      }
      for (Block* subblock : n->blocks()) {
        blocks_to_visit.push(subblock);
      }
    }
  }
}

void QuantFusion(std::shared_ptr<Graph>& graph) {
  for (const auto& item : quant_fusion_pattern_and_replacements()) {
    SubgraphRewriter rewriter;
    rewriter.RegisterRewritePattern(item.first, item.second);
    rewriter.runOnGraph(graph);
  }
}

Module FoldConvBatchNorm2d(const Module& module) {
  FoldConvBatchNorm2dHelper h;
  Module m = module.clone();
  h.analyze(m);
  h.transform();
  return m;
}

void FoldQuantizeCallIntoBuffer(
    Module& module,
    const std::string& method_name) {
  const PatternInfo& pattern = PatternInfo::parse_from_str(R"(
graph(%self, %scale, %zero_point, %dtype):
   %weight = prim::GetAttr[name="weight"](%self)
   %weight_quant = aten::quantize_per_tensor(%weight, %scale, %zero_point, %dtype)
   return (%weight_quant) )");
  const Graph& pattern_graph = *pattern.pattern_graph;
  const auto& vmap = pattern.vmap;

  auto method = module.get_method(method_name);
  auto graph = method.graph();
  const auto& matches = findPatternMatches(pattern_graph, *graph);
  // Extra filter on scale/zero_point/dtype to make sure they are Constant
  auto filter = [](const Match& match,
                   const std::unordered_map<std::string, Value*>& vmap) {
    const auto& match_vmap = match.values_map;
    auto scale_node = match_vmap.at(vmap.at("scale"))->node();
    auto zero_point_node = match_vmap.at(vmap.at("zero_point"))->node();
    auto dtype_node = match_vmap.at(vmap.at("dtype"))->node();
    return scale_node->kind() == prim::Constant &&
        zero_point_node->kind() == prim::Constant &&
        dtype_node->kind() == prim::Constant;
  };
  std::unordered_set<Node*> nodes_to_delete;
  for (const auto& match : matches) {
    if (!filter(match, vmap)) {
      continue;
    }
    auto match_vmap = match.values_map;
    auto float_weight = module.attr("weight").toTensor().data();
    auto scale = toIValue(match_vmap.at(vmap.at("scale"))).value().toDouble();
    auto zero_point =
        toIValue(match_vmap.at(vmap.at("zero_point"))).value().toInt();
    auto dtype =
        toIValue(match_vmap.at(vmap.at("dtype"))).value().toScalarType();
    module.register_buffer(
        "_quantized_weight",
        at::quantize_per_tensor(float_weight, scale, zero_point, dtype));

    // Replace the GetAttr[weight]->quantize_per_tensor sequence
    // with a simple GetAttr[_quantized_weight] node.
    Value* orig_weight = match_vmap.at(vmap.at("weight"));
    Value* orig_weight_quant = match_vmap.at(vmap.at("weight_quant"));

    orig_weight->node()->s_(attr::name, "_quantized_weight");
    orig_weight_quant->replaceAllUsesWith(orig_weight);
    nodes_to_delete.insert(orig_weight_quant->node());
  }

  for (Node* n : nodes_to_delete) {
    n->destroy();
  }
}

void InsertPrepackUnpack(std::shared_ptr<Graph>& graph) {
  insertPrepackUnpackForLinear(graph);
  insertPrepackUnpackForConv2d(graph);
}

void InsertPrepackUnpack(Module& module) {
  for (auto& method : module.get_methods()) {
    auto graph = method.graph();
    InsertPrepackUnpack(graph);
  }
  for (Module m : module.children()) {
    InsertPrepackUnpack(m);
  }
}

struct FoldPrepackedWeightIntoModuleHelper {
  void run(
      Module& module,
      const std::string& method_name,
      const Module& linear_params_module,
      const Module& conv_params_module) {
    auto method = module.get_method(method_name);
    auto graph = method.graph();
    GRAPH_DUMP("Before FoldPrepackWeightIntoModule: ", graph);

    // (is_conv, is_per_channel, pattern, packed_params_module)
    std::vector<PatternsAndModules> pattern_and_modules = {
        {false, false, linear_prepack_per_tensor, linear_params_module},
        {false, true, linear_prepack_per_channel, linear_params_module},
        {true, false, conv2d_prepack, conv_params_module},
        {true, true, conv2d_prepack_per_channel, conv_params_module}};
    for (const auto& pm : pattern_and_modules) {
      const Graph& pattern_graph = *pm.pattern.pattern_graph;
      const auto& vmap = pm.pattern.vmap;
      const auto& matches = findPatternMatches(pattern_graph, *graph);
      TORCH_INTERNAL_ASSERT(
          matches.size() <= 1, "We only support at most one match right now");
      for (const auto& match : matches) {
        const auto& match_vmap = match.values_map;
        auto w_dtype_opt = getIValue("w_dtype", match_vmap, vmap);
        auto w_scale_opt = getIValue("w_scale", match_vmap, vmap);
        auto w_zero_point_opt = getIValue("w_zero_point", match_vmap, vmap);
        if (!w_dtype_opt || !w_scale_opt || !w_zero_point_opt) {
          GRAPH_DEBUG(
              "dtype, scale or zero_point for weight(",
              getValue("w_dtype", match_vmap, vmap)->debugName(),
              ", ",
              getValue("w_scale", match_vmap, vmap)->debugName(),
              ", ",
              getValue("w_zero_point", match_vmap, vmap)->debugName(),
              ") is not constant, skipping the match.");
          continue;
        }
        auto w_dtype = w_dtype_opt.value().toScalarType();
        auto w = module.attr("weight").toTensor().data();
        at::Tensor w_quant;
        if (pm.is_per_channel) {
          auto w_axis_opt = getIValue("w_axis", match_vmap, vmap);
          if (!w_axis_opt) {
            GRAPH_DEBUG(
                "axis for weight ",
                getValue("w_axis", match_vmap, vmap)->debugName(),
                " is non-constant, skipping the match");
            continue;
          }
          auto w_scale = w_scale_opt.value().toTensor().to(at::kFloat);
          auto w_zero_point = w_zero_point_opt.value().toTensor().to(at::kInt);
          int w_axis = w_axis_opt.value().toInt();
          TORCH_CHECK(
              w_scale.sizes() == w_zero_point.sizes(),
              "scale and zero_point must have the same size");
          w_quant = at::quantize_per_channel(
              w, w_scale, w_zero_point, w_axis, w_dtype);
        } else {
          auto w_scale = w_scale_opt.value().toDouble();
          auto w_zero_point = w_zero_point_opt.value().toInt();
          w_quant = at::quantize_per_tensor(w, w_scale, w_zero_point, w_dtype);
        }
        c10::optional<at::Tensor> b = c10::nullopt;
        if (hastensor(module, "bias")) {
          b = module.attr("bias").toTensor().data();
        }
        Module wrapper_module = pm.packed_params_module.clone();
        auto set_weight_bias = wrapper_module.get_method("set_weight_bias");
        std::string module_name_prefix;
        if (pm.is_conv) {
          module_name_prefix = "_conv_packed_params_module_for_";
          auto stride_opt =
              toTwoElementIntList(getValue("stride", match_vmap, vmap));
          auto padding_opt =
              toTwoElementIntList(getValue("padding", match_vmap, vmap));
          auto dilation_opt =
              toTwoElementIntList(getValue("dilation", match_vmap, vmap));
          auto groups_opt = getIValue("groups", match_vmap, vmap);
          auto set_conv_params = wrapper_module.get_method("set_conv_params");
          if (!stride_opt || !padding_opt || !dilation_opt) {
            GRAPH_DEBUG(
                "Failed to extract two element IntList for stride/padding/dilation, (",
                getValue("stride", match_vmap, vmap)->debugName(),
                ", ",
                getValue("padding", match_vmap, vmap)->debugName(),
                ", ",
                getValue("dilation", match_vmap, vmap)->debugName(),
                ") skipping the match");
            continue;
          }
          set_conv_params(std::vector<IValue>{stride_opt.value(),
                                              padding_opt.value(),
                                              dilation_opt.value(),
                                              groups_opt.value()});
        } else {
          module_name_prefix = "_linear_packed_params_module_for_";
        }
        set_weight_bias(std::vector<IValue>{IValue(w_quant), IValue(b)});
        auto w_quant_val = getValue("w_quant", match_vmap, vmap);
        // unique name for the module based on %w_quant
        int uid = 0;
        auto module_name = module_name_prefix + c10::to_string(uid++);
        while (module.hasattr(module_name)) {
          module_name_prefix + c10::to_string(uid++);
        }
        GRAPH_UPDATE("Adding new module: ", module_name);
        module.register_module(module_name, wrapper_module);

        // Add GetAttr of the packed module
        auto packed_params_val = getValue("packed_params", match_vmap, vmap);
        WithInsertPoint ins(packed_params_val->node());
        // wrapper_module =
        // self.{_conv,_linear}_packed_params_module_for_{unique_id}
        Value* packed_params_module =
            graph->insertGetAttr(graph->inputs()[0], module_name)
                ->setType(wrapper_module.type());
        GRAPH_UPDATE("Adding GetAttr node for the wrapper module");

        // packed_params = wrapper_module._packed_params
        Value* packed_params_from_attr =
            graph->insertGetAttr(packed_params_module, "_packed_params");
        GRAPH_UPDATE(
            "Adding GetAttr node for _packed_params: ",
            packed_params_from_attr->debugName());
        packed_params_val->replaceAllUsesWith(packed_params_from_attr);

        // Delete nodes
        std::vector<Node*> nodes_to_delete = {w_quant_val->node(),
                                              packed_params_val->node()};
        for (auto n : nodes_to_delete) {
          n->removeAllInputs();
        }
        for (auto n : nodes_to_delete) {
          GRAPH_UPDATE("Deleting node: ", n);
          n->destroy();
        }
      }
    }
  }

  void run(
      Module& module,
      const Module& linear_params_module,
      const Module& conv_params_module) {
    for (auto& method : module.get_methods()) {
      run(module, method.name(), linear_params_module, conv_params_module);
    }
    for (Module m : module.children()) {
      run(m, linear_params_module, conv_params_module);
    }
  }

  const PatternInfo linear_prepack_per_tensor = PatternInfo::parse_from_str(R"(
graph(%a_dequant, %w, %b, %w_scale, %w_zero_point, %w_dtype):
        %w_quant = aten::quantize_per_tensor(%w, %w_scale, %w_zero_point, %w_dtype)
        %packed_params = quantized::linear_prepack(%w_quant, %b)
        return (%packed_params) )");

  const PatternInfo linear_prepack_per_channel = PatternInfo::parse_from_str(R"(
graph(%a_dequant, %w, %b, %w_scale, %w_zero_point, %w_axis, %w_dtype):
        %w_quant = aten::quantize_per_channel(%w, %w_scale, %w_zero_point, %w_axis, %w_dtype)
        %packed_params = quantized::linear_prepack(%w_quant, %b)
        return (%packed_params) )");

  const PatternInfo conv2d_prepack = PatternInfo::parse_from_str(R"(
graph(%a_dequant, %w, %b, %w_scale, %w_zero_point, %w_dtype, %stride, %padding, %dilation, %groups):
        %w_quant = aten::quantize_per_tensor(%w, %w_scale, %w_zero_point, %w_dtype)
        %packed_params = quantized::conv2d_prepack(%w_quant, %b, %stride, %padding, %dilation, %groups)
        return (%packed_params) )");

  const PatternInfo conv2d_prepack_per_channel = PatternInfo::parse_from_str(R"(
graph(%a_dequant, %w, %b, %w_scale, %w_zero_point, %w_axis, %w_dtype, %stride, %padding, %dilation, %groups):
        %w_quant = aten::quantize_per_channel(%w, %w_scale, %w_zero_point, %w_axis, %w_dtype)
        %packed_params = quantized::conv2d_prepack(%w_quant, %b, %stride, %padding, %dilation, %groups)
        return (%packed_params) )");
};

void FoldPrepackedWeightIntoModule(
    Module& module,
    const Module& linear_params_module,
    const Module& conv_params_module) {
  FoldPrepackedWeightIntoModuleHelper h;
  h.run(module, linear_params_module, conv_params_module);
}

void DedupModuleUses(Module& module) {
  ModuleUseDeduper d(module);
  d.dedup();
}

script::Module Finalize(script::Module& module) {
  SwapFunctionalLinear(module);
  auto graph = module.get_method("forward").graph();
  Inline(*graph);
  ReplicateDeQuant(graph);
  SwapDeQuant(graph);
  InsertPrepackUnpack(graph);
  ConstantPropagation(graph);
  QuantFusion(graph);
  return freeze_module(module);
}

} // namespace jit
} // namespace torch<|MERGE_RESOLUTION|>--- conflicted
+++ resolved
@@ -176,13 +176,8 @@
       "relu",
       "addmm",
       "matmul",
-<<<<<<< HEAD
       "add_",
       "add",
-      "cat",
-=======
-      "add_"
->>>>>>> 7c715d72
     });
 }
 
